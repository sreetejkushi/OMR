"""

Designed and Developed by-
Udayraj Deshmukh
https://github.com/Udayraj123

"""
import cv2
import os
import json
import numpy as np
import config
import utils

### Coordinates Part ###


class Pt():
    """
    Container for a Point Box on the OMR
    """
    """
    qNo is the point's property- question to which this point belongs to
    It can be used as a roll number column as well. (eg roll1)
    It can also correspond to a single digit of integer type Q (eg q5d1)
    """

    def __init__(self, pt, qNo, qType, val):
        self.x = round(pt[0])
        self.y = round(pt[1])
        self.qNo = qNo
        self.qType = qType
        self.val = val


class QBlock():
    def __init__(self, dims, key, orig, traverse_pts):
        # dims = (width, height)
        self.dims = tuple(round(x) for x in dims)
        self.key = key
        self.orig = orig
        self.traverse_pts = traverse_pts
        # will be set when using
        self.shift = 0


qtype_data = {
    'QTYPE_MED': {
        'vals': ['E', 'H'],
        'orient': 'V'
    },
    'QTYPE_ROLL': {
        'vals': range(10),
        'orient': 'V'
    },
    'QTYPE_INT': {
        'vals': range(10),
        'orient': 'V'
    },
    'QTYPE_MCQ4': {
        'vals': ['A', 'B', 'C', 'D'],
        'orient': 'H'
    },
    'QTYPE_MCQ5': {
        'vals': ['A', 'B', 'C', 'D', 'E'],
        'orient': 'H'
    },
    # Add custom question types here-
    # ,
    # 'QTYPE_MCQ_COL_5A':{'vals' : ['A']*5, 'orient':'V'},
    # 'QTYPE_MCQ_COL_5B':{'vals' : ['B']*5, 'orient':'V'},
    # 'QTYPE_MCQ_COL_5C':{'vals' : ['C']*5, 'orient':'V'},
    # 'QTYPE_MCQ_COL_5D':{'vals' : ['D']*5, 'orient':'V'},
    # 'QTYPE_MCQ_COL_4A':{'vals' : ['A']*4, 'orient':'V'},
    # 'QTYPE_MCQ_COL_4B':{'vals' : ['B']*4, 'orient':'V'},
    # 'QTYPE_MCQ_COL_4C':{'vals' : ['C']*4, 'orient':'V'},
    # 'QTYPE_MCQ_COL_4D':{'vals' : ['D']*4, 'orient':'V'},
}


class Template():
    def __init__(self, path):
        with open(path, "r") as f:
            json_obj = json.load(f)
        self.path = path
        self.QBlocks = []
        # throw exception on key not exist
        self.dims = json_obj["Dimensions"]
        self.bubbleDims = json_obj["BubbleDimensions"]
        self.concats = json_obj["Concatenations"]
        self.singles = json_obj["Singles"]

        # Add new qTypes from template
        if "qTypes" in json_obj:
            qtype_data.update(json_obj["qTypes"])

        # process local options
        self.options = json_obj.get("Options", {})

        self.marker = None
        self.marker_path = None
        # process markers
        if "Marker" in self.options:
            markerOps = self.options["Marker"]
<<<<<<< HEAD
            self.marker_path = os.path.join(os.path.dirname(path), markerOps.get("RelativePath", config.MARKER_FILE))
            if(not os.path.exists(self.marker_path)): 
                print("Error: Marker not found at path provided in template:", self.marker_path)
=======
            self.marker_path = os.path.join(
                os.path.dirname(path), markerOps.get(
                    "RelativePath", MARKER_FILE))
            if(not os.path.exists(self.marker_path)):
                print(
                    "Error: Marker not found at path provided in template:",
                    self.marker_path)
>>>>>>> 0f0e3395
                exit(31)

            marker = cv2.imread(self.marker_path, cv2.IMREAD_GRAYSCALE)
            if("SheetToMarkerWidthRatio" in markerOps):
<<<<<<< HEAD
                marker = utils.resize_util(marker, config.uniform_width/int(markerOps["SheetToMarkerWidthRatio"]))
=======
                marker = resize_util(marker, uniform_width /
                                     int(markerOps["SheetToMarkerWidthRatio"]))
>>>>>>> 0f0e3395
            marker = cv2.GaussianBlur(marker, (5, 5), 0)
            marker = cv2.normalize(
                marker,
                None,
                alpha=0,
                beta=255,
                norm_type=cv2.NORM_MINMAX)
            # marker_eroded_sub = marker-cv2.erode(marker,None)
            self.marker = marker - \
                cv2.erode(marker, kernel=np.ones((5, 5)), iterations=5)

<<<<<<< HEAD
=======
        # Allow template to override globals
        # TODO: This is a hack as there should no be any global configuration
        # All template configuration should be local. Global config should
        # be via command args.
        self.globals = json_obj.get("Globals")
        self.update_globals()

>>>>>>> 0f0e3395
        # Add QBlocks
        for name, block in json_obj["QBlocks"].items():
            self.addQBlocks(name, block)


    # Expects bubbleDims to be set already
    def addQBlocks(self, key, rect):
        assert(self.bubbleDims != [-1, -1])
        # For qType defined in QBlocks
        if 'qType' in rect:
            rect.update(**qtype_data[rect['qType']])
        else:
            rect['qType'] = {'vals': rect['vals'], 'orient': rect['orient']}
        # keyword arg unpacking followed by named args
        self.QBlocks += genGrid(self.bubbleDims, key, **rect)
        # self.QBlocks.append(QBlock(rect.orig, calcQBlockDims(rect), maketemplate(rect)))


def genQBlock(
        bubbleDims,
        QBlockDims,
        key,
        orig,
        qNos,
        gaps,
        vals,
        qType,
        orient,
        col_orient):
    """
    Input:
    orig - start point
    qNos  - a tuple of qNos
    gaps - (gapX,gapY) are the gaps between rows and cols in a block
    vals - a 1D array of values of each alternative for a question

    Output:
    // Returns set of coordinates of a rectangular grid of points
    Returns a QBlock containing array of Qs and some metadata?!

    Ref:
        1 2 3 4
        1 2 3 4
        1 2 3 4

        (q1, q2, q3)

        00
        11
        22
        33
        44

        (q1.1,q1.2)

    """
    H, V = (0, 1) if(orient == 'H') else (1, 0)
    # orig[0] += np.random.randint(-6,6)*2 # test random shift
    traverse_pts = []
    o = [float(i) for i in orig]

    if(col_orient == orient):
        for q in range(len(qNos)):
            pt = o.copy()
            pts = []
            for v in range(len(vals)):
                pts.append(Pt(pt.copy(), qNos[q], qType, vals[v]))
                pt[H] += gaps[H]
            # For diagonalal endpoint of QBlock
            pt[H] += bubbleDims[H] - gaps[H]
            pt[V] += bubbleDims[V]
            # TODO- make a mini object for this
            traverse_pts.append(([o.copy(), pt.copy()], pts))
            o[V] += gaps[V]
    else:
        for v in range(len(vals)):
            pt = o.copy()
            pts = []
            for q in range(len(qNos)):
                pts.append(Pt(pt.copy(), qNos[q], qType, vals[v]))
                pt[V] += gaps[V]
            # For diagonalal endpoint of QBlock
            pt[V] += bubbleDims[V] - gaps[V]
            pt[H] += bubbleDims[H]
            # TODO- make a mini object for this
            traverse_pts.append(([o.copy(), pt.copy()], pts))
            o[H] += gaps[H]
    # Pass first three args as is. only append 'traverse_pts'
    return QBlock(QBlockDims, key, orig, traverse_pts)


def genGrid(
        bubbleDims,
        key,
        qType,
        orig,
        bigGaps,
        gaps,
        qNos,
        vals,
        orient='V',
        col_orient='V'):
    """
    Input(Directly passable from JSON parameters):
    bubbleDims - dimesions of single QBox
    orig- start point
    qNos - an array of qNos tuples(see below) that align with dimension of the big grid (gridDims extracted from here)
    bigGaps - (bigGapX,bigGapY) are the gaps between blocks
    gaps - (gapX,gapY) are the gaps between rows and cols in a block
    vals - a 1D array of values of each alternative for a question
    orient - The way of arranging the vals (vertical or horizontal)

    Output:
    // Returns an array of Q objects (having their points) arranged in a rectangular grid
    Returns grid of QBlock objects

                                00    00    00    00
   Q1   1 2 3 4    1 2 3 4      11    11    11    11
   Q2   1 2 3 4    1 2 3 4      22    22    22    22         1234567
   Q3   1 2 3 4    1 2 3 4      33    33    33    33         1234567
                                44    44    44    44
                            ,   55    55    55    55    ,    1234567                       and many more possibilities!
   Q7   1 2 3 4    1 2 3 4      66    66    66    66         1234567
   Q8   1 2 3 4    1 2 3 4      77    77    77    77
   Q9   1 2 3 4    1 2 3 4      88    88    88    88
                                99    99    99    99

TODO: Update this part, add more examples like-
    Q1  1 2 3 4

    Q2  1 2 3 4
    Q3  1 2 3 4

    Q4  1 2 3 4
    Q5  1 2 3 4

    MCQ type (orient='H')-
        [
            [(q1,q2,q3),(q4,q5,q6)]
            [(q7,q8,q9),(q10,q11,q12)]
        ]

    INT type (orient='V')-
        [
            [(q1d1,q1d2),(q2d1,q2d2),(q3d1,q3d2),(q4d1,q4d2)]
        ]

    ROLL type-
        [
            [(roll1,roll2,roll3,...,roll10)]
        ]

    """
    gridData = np.array(qNos)
    # print(gridData.shape, gridData)
    if(0 and len(gridData.shape) != 3 or gridData.size == 0):  # product of shape is zero
        print(
            "Error(genGrid): Invalid qNos array given:",
            gridData.shape,
            gridData)
        exit(32)

    orig = np.array(orig)
    numQsMax = max([max([len(qb) for qb in row]) for row in gridData])

    numDims = [numQsMax, len(vals)]

    QBlocks = []

    # **Simple is powerful**
    # H and V are named with respect to orient == 'H', reverse their meaning
    # when orient = 'V'
    H, V = (0, 1) if(orient == 'H') else (1, 0)

    # print(orig, numDims, gridData.shape, gridData)
    # orient is also the direction of making QBlocks

    # print(key, numDims, orig, gaps, bigGaps, origGap )
    qStart = orig.copy()

    origGap = [0, 0]

    # Usually single row
    for row in gridData:
        qStart[V] = orig[V]

        # Usually multiple qTuples
        for qTuple in row:
            # Update numDims and origGaps
            numDims[0] = len(qTuple)
            # bigGaps is indep of orientation
            origGap[0] = bigGaps[0] + (numDims[V] - 1) * gaps[H]
            origGap[1] = bigGaps[1] + (numDims[H] - 1) * gaps[V]
            # each qTuple will have qNos
            QBlockDims = [
                # width x height in pixels
                gaps[0] * (numDims[V] - 1) + bubbleDims[H],
                gaps[1] * (numDims[H] - 1) + bubbleDims[V]
            ]
            # WATCH FOR BLUNDER(use .copy()) - qStart was getting passed by
            # reference! (others args read-only)
            QBlocks.append(
                genQBlock(
                    bubbleDims,
                    QBlockDims,
                    key,
                    qStart.copy(),
                    qTuple,
                    gaps,
                    vals,
                    qType,
                    orient,
                    col_orient))
            # Goes vertically down first
            qStart[V] += origGap[V]
        qStart[H] += origGap[H]
    return QBlocks<|MERGE_RESOLUTION|>--- conflicted
+++ resolved
@@ -102,11 +102,6 @@
         # process markers
         if "Marker" in self.options:
             markerOps = self.options["Marker"]
-<<<<<<< HEAD
-            self.marker_path = os.path.join(os.path.dirname(path), markerOps.get("RelativePath", config.MARKER_FILE))
-            if(not os.path.exists(self.marker_path)): 
-                print("Error: Marker not found at path provided in template:", self.marker_path)
-=======
             self.marker_path = os.path.join(
                 os.path.dirname(path), markerOps.get(
                     "RelativePath", MARKER_FILE))
@@ -114,17 +109,12 @@
                 print(
                     "Error: Marker not found at path provided in template:",
                     self.marker_path)
->>>>>>> 0f0e3395
                 exit(31)
 
             marker = cv2.imread(self.marker_path, cv2.IMREAD_GRAYSCALE)
             if("SheetToMarkerWidthRatio" in markerOps):
-<<<<<<< HEAD
-                marker = utils.resize_util(marker, config.uniform_width/int(markerOps["SheetToMarkerWidthRatio"]))
-=======
-                marker = resize_util(marker, uniform_width /
+                marker = utils.resize_util(marker, config.uniform_width /
                                      int(markerOps["SheetToMarkerWidthRatio"]))
->>>>>>> 0f0e3395
             marker = cv2.GaussianBlur(marker, (5, 5), 0)
             marker = cv2.normalize(
                 marker,
@@ -136,16 +126,7 @@
             self.marker = marker - \
                 cv2.erode(marker, kernel=np.ones((5, 5)), iterations=5)
 
-<<<<<<< HEAD
-=======
-        # Allow template to override globals
-        # TODO: This is a hack as there should no be any global configuration
-        # All template configuration should be local. Global config should
-        # be via command args.
-        self.globals = json_obj.get("Globals")
-        self.update_globals()
-
->>>>>>> 0f0e3395
+
         # Add QBlocks
         for name, block in json_obj["QBlocks"].items():
             self.addQBlocks(name, block)
