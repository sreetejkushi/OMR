# OMR Checker
Grade exams fast and accurately using a scanner 🖨 or your phone 🤳. 

![Accurate](https://img.shields.io/badge/Accurate-✔-green.svg?style=flat-square) 
![Robust](https://img.shields.io/badge/Robust-✔-green.svg?style=flat-square)![Large_Scale](https://img.shields.io/badge/Large_Scale-✔-green.svg?style=flat-square) 
![Fast](https://img.shields.io/badge/Fast-✔-green.svg?style=flat-square) 
![Lightweight](https://img.shields.io/badge/Lightweight-✔-green.svg?style=flat-square)
![Extensible](https://img.shields.io/badge/Extensible-✔-green.svg?style=flat-square)


[![UserGuide](https://img.shields.io/badge/UserGuide-✔-green.svg?style=flat-square)](https://github.com/Udayraj123/OMRChecker/wiki/)
[![PRs Welcome](https://img.shields.io/badge/PRs-welcome-brightgreen.svg?style=flat-square)](https://github.com/Udayraj123/OMRChecker/pull/new/master)
[![GitHub stars](https://img.shields.io/github/stars/Udayraj123/OMRChecker.svg?style=social&label=Stars✯)](https://GitHub.com/Udayraj123/OMRChecker/stargazers/)

#### **TLDR;** Jump to [Getting Started](#getting-started).

<!-- gif here -->
### Code in action on images taken by scanner: 🔥
<p align="center">
	<img alt="document_scanner" width="450" src="https://raw.githubusercontent.com/wiki/Udayraj123/OMRChecker/extras/mini_scripts/outputs/gif/document_scanner.gif">

</p>

### Code in action on images taken by a mobile phone: 🔥
<p align="center">
	<img alt="checking_xeroxed_mobile" width="450" src="https://raw.githubusercontent.com/wiki/Udayraj123/OMRChecker/extras/mini_scripts/outputs/gif/checking_xeroxed_mobile.gif">
</p>

## 🎯 Features

![Current_Speed](https://img.shields.io/badge/Speed-200_OMRs/m-brightgreen.svg?style=flat-square)
![Current_Size](https://img.shields.io/badge/Code_Size-500KB-brightgreen.svg?style=flat-square) 
![Min Resolution](https://img.shields.io/badge/Min_Resolution-640x480-brightgreen.svg?style=flat-square) 

A full-fledged OMR checking software that can read and evaluate OMR sheets scanned at any angle and having any color. Support is also provided for a customisable marking scheme with section-wise marking, bonus questions, etc.

💯 **Accurate** - Currently nearly 100% accurate on good quality document scans; and about 90% accurate on mobile images.

💪🏿 **Robust** - Supports low resolution, xeroxed sheets. See [**Robustness**](https://github.com/Udayraj123/OMRChecker/wiki/Robustness) for more.

⏩ **Fast** Current processing speed without any optimization is 200 OMRs/minute.

✅ **Extensible** - [**Easily apply**](https://github.com/Udayraj123/OMRChecker/wiki/User-Guide) to different OMR layouts, surveys, etc.

📊 **Visually Rich Outputs** - [get insights](https://github.com/Udayraj123/OMRChecker/wiki/Rich-Visuals) to configure and debug easily.

🎈 **Lightweight** - Core code size is **less than 500 KB**(Samples excluded).

🏫 **Large Scale** - Already used on tens of thousands of OMRs at [Technothlon](https://www.facebook.com/technothlon.techniche).

<!-- 📄 **Simple Structure** - inputs and outputs style.  -->

👩🏿‍💻 **Dev Friendly** - [**Well documented**](https://github.com/Udayraj123/OMRChecker/wiki/) repository based on python and openCV. 

Devs can look at [**TODOs**](https://github.com/Udayraj123/OMRChecker/wiki/TODOs) for live challenges. See more at [Project Wiki](https://github.com/Udayraj123/OMRChecker/wiki/).

For any help: [![Join](https://img.shields.io/badge/Join-on_Discord-purple.svg?style=flat-square)](https://discord.gg/qFv2Vqf)

<!-- 💁🏿‍♂️ **User Friendly** - WIP, Help by contributing! -->


## Getting started
![Setup Time](https://img.shields.io/badge/Setup_Time-20_min-blue.svg)


### Operating System
Although windows is supported, **Linux** is recommended for a bug-free experience.

### 1. Install dependencies 
![opencv 4.0.0](https://img.shields.io/badge/opencv-4.0.0-blue.svg) ![python 3.4](https://img.shields.io/badge/python-3.4-blue.svg)

_Note: To get a copy button for below commands, use [CodeCopy Chrome](https://chrome.google.com/webstore/detail/codecopy/fkbfebkcoelajmhanocgppanfoojcdmg) | [CodeCopy Firefox](https://addons.mozilla.org/en-US/firefox/addon/codecopy/)._
```bash
python3 -m pip install --user --upgrade pip
python3 -m pip install --user opencv-python
python3 -m pip install --user opencv-contrib-python
```
More details on pip install openCV [here](https://www.pyimagesearch.com/2018/09/19/pip-install-opencv/).

> **Note:** On a fresh computer some of the libraries may get missing in above pip install. 

Install them using the [following commands](https://www.pyimagesearch.com/2018/05/28/ubuntu-18-04-how-to-install-opencv/):
Windows users may skip this step.
```bash
sudo apt-get install -y build-essential cmake unzip pkg-config
sudo apt-get install -y libjpeg-dev libpng-dev libtiff-dev
sudo apt-get install -y libavcodec-dev libavformat-dev libswscale-dev libv4l-dev
sudo apt-get install -y libatlas-base-dev gfortran
```

### 2. Clone the repo
```bash
git clone https://github.com/Udayraj123/OMRChecker
```

#### Install other requirements 
![imutils 0.5.2](https://img.shields.io/badge/imutils-0.5.2-blue.svg) ![matplotlib 3.0.2](https://img.shields.io/badge/matplotlib-3.0.2-blue.svg) ![pandas 0.24.0](https://img.shields.io/badge/pandas-0.24.0-blue.svg) ![numpy 1.16.0](https://img.shields.io/badge/numpy-1.16.0-blue.svg)

```bash
cd OMRChecker/
python3 -m pip install --user -r requirements.txt
```
> **Note:** If you face a distutils error, use the `--ignore-installed` flag 

>	sudo python3 -m pip install --ignore-installed -r requirements.txt

<!-- Wiki should not get cloned -->
### 3. Run the code(on sample images)
<!-- (Do not make changes to other folder names) -->
1. Copy sample data: 
	```bash
	cp -r inputs/samples/sample1/* inputs/
	```
	**Note:** If you are not running this for the first time, delete previous inputs first
	```bash
<<<<<<< HEAD
	mv inputs/OMR_Files/ ~/.trash # delete permanently with: rm -rf inputs/OMR_Files/
=======
	mv inputs/OMR_Files/ ~/.trash # can delete permanently using: rm -rf inputs/OMR_Files/
>>>>>>> b238a242
	cp -r inputs/samples/sample1/* inputs/
	```
2. Run OMRChecker: **` python3 main.py `**
3. ???
4. [Profit](https://knowyourmeme.com/memes/profit)!!

_**Note:** For subsequent runs, if you don't want the outputs to append to previous results- 
Make sure the `outputs` folder is clean : `rm -rf outputs/`._

<!-- ### Folder Structure 
<img align="center" src="https://raw.githubusercontent.com/Udayraj123/OMRChecker/master/directory_structure.png" alt="Directory Structure" height="350">

This structure has been created to suit for better organization of OMRs (Citywise then Group-wise and Language-wise). Making changes to this would require changes in the code.
-->
## Applying it on your own OMR Sheets
<!-- Template alignment image here -->
1. Follow the [User Guide](https://github.com/Udayraj123/OMRChecker/wiki/User-Guide/) to create your own Template Layout.
2. Open `globals.py` and play with the parameters (although most of them would need no change :smile:)
3. Run the code with [appropriate arguments](https://github.com/Udayraj123/OMRChecker/wiki/User-Guide#Run-the-code).
<!-- 3. Add answer key( TODO: add answer key/marking scheme guide)  -->

<!-- #### Testing the code
Datasets to test on : 
Low Quality Dataset(For CV Based methods)) (1.5 GB)
Standard Quality Dataset(For ML Based methods) (3 GB)
High Quality Dataset(For custom processing) (6 GB) 
-->

## 💡 What can OMRChecker do for me?
Once you configure the OMR layout, just throw images of the sheets at the software; and you'll get back the graded responses in an excel sheet! 

Images can be taken from various angles as shown below-
<p align="center">
	<img alt="sample_input" width="400" src="https://raw.githubusercontent.com/wiki/Udayraj123/OMRChecker/extras/Progress/2019-04-26/images/sample_input.PNG">
</p>

These images will be processed in the following manner: 
<p align="center">
	<a href="https://github.com/Udayraj123/OMRChecker/wiki/Rich-Visuals">
		<img alt="rotation_stack" width="650" src="https://raw.githubusercontent.com/wiki/Udayraj123/OMRChecker/extras/Progress/2019-04-26/images/rotation.PNG">
	</a>
	<br>
	*Note: This image is generated by the code itself!*
</p>

Finally a CSV file will also be generated containing all the responses and scoring

<p align="center">
	<a href="https://github.com/Udayraj123/OMRChecker/wiki/Rich-Visuals">
		<img alt="csv_output" width="550" src="https://raw.githubusercontent.com/wiki/Udayraj123/OMRChecker/extras/Progress/2019-04-26/images/csv_output.PNG">
	</a>
</p>

### There are a lot more visuals in the wiki. [Check them out!](https://github.com/Udayraj123/OMRChecker/wiki/Rich-Visuals)

## 💡 Why is this software free?
Our Motto: 
> Don't reinvent the wheel, use good wheels to make great vehicles! 

After seeing it work fabulously at large scale on scanned OMR sheets at Technothlon, we have decided to open source the code and roll out mobile based scanning as well. The feedback from you all will be extremely valuable in making this idea become successful.

### Can I use this code in my work?
[![Open Source Love svg1](https://badges.frapsoft.com/os/v1/open-source.svg?v=103)](https://github.com/ellerbrock/open-source-badges/)

OMRChecker is completely open source and published under **GPLv3** license which is just to give you a heads up to **disclose usage** of this software in your code. 

OMRChecker can be forked and modified. **You are encouraged to play with it and we would love to see your own projects in action!**

## Credits 
_A Huge thanks to :_
_The creative master **Adrian Rosebrock** for his blog :_ https://pyimagesearch.com 

_The legendary **Harrison** aka sentdex for his [video tutorials](https://www.youtube.com/watch?v=Z78zbnLlPUA&list=PLQVvvaa0QuDdttJXlLtAJxJetJcqmqlQq)._

_And the james bond of computer vision **Satya Mallic** for his blog:_ https://www.learnopencv.com

_And many other rockstars without whom this project would never have completed._
<!-- Some papers Team Techno -->
_Thank you!_

<!-- 
OpencV
matplotlib
some SO answers from roughworks
prof
-->

## License 
```
Copyright © 2019 Udayraj Deshmukh
OMRChecker : Grade exams fast and accurately using a scanner 🖨 or your phone 🤳
This is free software, and you are welcome to redistribute it under certain conditions;
```
For more details see [![GitHub license](https://img.shields.io/github/license/Udayraj123/OMRChecker.svg)](https://github.com/Udayraj123/OMRChecker/blob/master/LICENSE)

## Related Projects
Here's a sneak peak of the [Android OMR Helper App(WIP)](https://github.com/Udayraj123/AndroidOMRHelper): 
<p align="center">
	<a href="https://github.com/Udayraj123/AndroidOMRHelper">
		<img height="350" src="https://raw.githubusercontent.com/wiki/Udayraj123/OMRChecker/extras/Progress/2019-04-26/images/app_flow.PNG">
	</a>
</p>

## Activity: 
[![Chat](https://img.shields.io/badge/Join-on_Discord-purple.svg?style=flat-square)](https://discord.gg/qFv2Vqf)
[![Ask me](https://img.shields.io/badge/Ask_me-anything-purple.svg?style=flat-square)](https://github.com/Udayraj123/OMRChecker/issues/5)

[![HitCount](http://hits.dwyl.io/udayraj123/OMRchecker.svg)](http://hits.dwyl.io/udayraj123/OMRchecker)
[![Maintenance](https://img.shields.io/badge/Maintained%3F-yes-green.svg)](https://github.com/Udayraj123/OMRChecker/wiki/TODOs)
[![GitHub pull-requests closed](https://img.shields.io/github/issues-pr-closed/Udayraj123/OMRChecker.svg)](https://github.com/Udayraj123/OMRChecker/pulls?q=is%3Aclosed)
[![GitHub issues-closed](https://img.shields.io/github/issues-closed/Udayraj123/OMRChecker.svg)](https://GitHub.com/Udayraj123/OMRChecker/issues?q=is%3Aissue+is%3Aclosed)
[![GitHub contributors](https://img.shields.io/github/contributors/Udayraj123/OMRChecker.svg)](https://GitHub.com/Udayraj123/OMRChecker/graphs/contributors/)


#### Help us reach 550 stars ⭐ to become #1 ([Currently #4](https://github.com/topics/omr)) on the "OMR" tag on github [![GitHub stars](https://img.shields.io/github/stars/Udayraj123/OMRChecker.svg?style=social&label=Stars✯)](https://GitHub.com/Udayraj123/OMRChecker/stargazers/)

<!-- Begin donate section -->
> To keep my 💡 brain juices flowing and create more such projects, [☕ Buy Me A Coffee](https://www.buymeacoffee.com/Udayraj123) 

> If this project saved you large costs on OMR Software licenses, or saved efforts to make one, or simply want to give me some credit: [![paypal](https://www.paypalobjects.com/en_GB/i/btn/btn_donate_LG.gif)](https://www.paypal.me/Udayraj123/500) 

<<<<<<< HEAD
> If this project saved you large costs on OMR Software licenses, or saved efforts to make one, or simply want to give me some credit: [![paypal](https://www.paypalobjects.com/en_GB/i/btn/btn_donate_LG.gif)](https://www.paypal.me/Udayraj123/500) 

> _Note: Following non-profit traditions of [Technothlon](https://www.facebook.com/technothlon.techniche), all of your your donations will go into funding good initiatives._

> To keep my 💡 brain juices flowing and create more such projects, [☕ Buy Me A Coffee](https://www.buymeacoffee.com/Udayraj123) 
=======
> _Note: As per non-profit traditions of [Technothlon](https://www.facebook.com/technothlon.techniche), all of your your donations will go into funding good initiatives in the future._

>>>>>>> b238a242
<!-- ![☕](https://miro.medium.com/fit/c/256/256/1*br7aoq_JVfxeg73x5tF_Sw.png) -->
<!-- [![paypal.me](https://www.paypalobjects.com/en_GB/i/btn/btn_donate_SM.gif)](https://www.paypal.com/cgi-bin/webscr?cmd=_s-xclick&hosted_button_id=Z5BNNK7AVFVH8&source=url) -->
<!-- https://www.amazon.in/hz/wishlist/ls/3V0TDQBI3T8IL -->

<!-- End donate section -->
<|MERGE_RESOLUTION|>--- conflicted
+++ resolved
@@ -113,11 +113,8 @@
 	```
 	**Note:** If you are not running this for the first time, delete previous inputs first
 	```bash
-<<<<<<< HEAD
-	mv inputs/OMR_Files/ ~/.trash # delete permanently with: rm -rf inputs/OMR_Files/
-=======
 	mv inputs/OMR_Files/ ~/.trash # can delete permanently using: rm -rf inputs/OMR_Files/
->>>>>>> b238a242
+  
 	cp -r inputs/samples/sample1/* inputs/
 	```
 2. Run OMRChecker: **` python3 main.py `**
@@ -239,16 +236,8 @@
 
 > If this project saved you large costs on OMR Software licenses, or saved efforts to make one, or simply want to give me some credit: [![paypal](https://www.paypalobjects.com/en_GB/i/btn/btn_donate_LG.gif)](https://www.paypal.me/Udayraj123/500) 
 
-<<<<<<< HEAD
-> If this project saved you large costs on OMR Software licenses, or saved efforts to make one, or simply want to give me some credit: [![paypal](https://www.paypalobjects.com/en_GB/i/btn/btn_donate_LG.gif)](https://www.paypal.me/Udayraj123/500) 
-
-> _Note: Following non-profit traditions of [Technothlon](https://www.facebook.com/technothlon.techniche), all of your your donations will go into funding good initiatives._
-
-> To keep my 💡 brain juices flowing and create more such projects, [☕ Buy Me A Coffee](https://www.buymeacoffee.com/Udayraj123) 
-=======
 > _Note: As per non-profit traditions of [Technothlon](https://www.facebook.com/technothlon.techniche), all of your your donations will go into funding good initiatives in the future._
 
->>>>>>> b238a242
 <!-- ![☕](https://miro.medium.com/fit/c/256/256/1*br7aoq_JVfxeg73x5tF_Sw.png) -->
 <!-- [![paypal.me](https://www.paypalobjects.com/en_GB/i/btn/btn_donate_SM.gif)](https://www.paypal.com/cgi-bin/webscr?cmd=_s-xclick&hosted_button_id=Z5BNNK7AVFVH8&source=url) -->
 <!-- https://www.amazon.in/hz/wishlist/ls/3V0TDQBI3T8IL -->
