from dotmap import DotMap

# Filenames
TEMPLATE_FILENAME = "template.json"
EVALUATION_FILENAME = "evaluation.json"
CONFIG_FILENAME = "config.json"

FIELD_LABEL_NUMBER_REGEX = r"([^\d]+)(\d*)"
#
ERROR_CODES = DotMap(
    {
        "MULTI_BUBBLE_WARN": 1,
        "NO_MARKER_ERR": 2,
    },
    _dynamic=False,
)

FIELD_TYPES = {
    "QTYPE_INT": {
        "bubbleValues": ["0", "1", "2", "3", "4", "5", "6", "7", "8", "9"],
        "direction": "vertical",
    },
    "QTYPE_INT_FROM_1": {
        "bubbleValues": ["1", "2", "3", "4", "5", "6", "7", "8", "9", "0"],
        "direction": "vertical",
    },
    "QTYPE_MCQ4": {"bubbleValues": ["A", "B", "C", "D"], "direction": "horizontal"},
    "QTYPE_MCQ5": {
        "bubbleValues": ["A", "B", "C", "D", "E"],
        "direction": "horizontal",
    },
    #
    # You can create and append custom field types here-
    #
}

# TODO: Move TEXT_SIZE, etc into a class
TEXT_SIZE = 0.95
<<<<<<< HEAD
CLR_BLACK = (0, 0, 0)
CLR_WHITE = (255, 255, 255)
CLR_GRAY = (130, 130, 130)
CLR_DARK_GRAY = (100, 100, 100)

MARKED_TEMPLATE_ALPHA = 0.65
BONUS_SYMBOL = "*"
=======
CLR_BLACK = (50, 150, 150)
CLR_DARK_GRAY = (100, 100, 100)
CLR_DARK_GREEN = (20, 255, 20)
CLR_GRAY = (130, 130, 130)
CLR_LIGHT_GRAY = (200, 200, 200)
CLR_GREEN = (100, 200, 100)
CLR_WHITE = (255, 255, 255)
MARKED_TEMPLATE_TRANSPARENCY = 0.65
>>>>>>> 8255dc1b
<|MERGE_RESOLUTION|>--- conflicted
+++ resolved
@@ -36,21 +36,12 @@
 
 # TODO: Move TEXT_SIZE, etc into a class
 TEXT_SIZE = 0.95
-<<<<<<< HEAD
 CLR_BLACK = (0, 0, 0)
-CLR_WHITE = (255, 255, 255)
-CLR_GRAY = (130, 130, 130)
-CLR_DARK_GRAY = (100, 100, 100)
-
-MARKED_TEMPLATE_ALPHA = 0.65
-BONUS_SYMBOL = "*"
-=======
-CLR_BLACK = (50, 150, 150)
 CLR_DARK_GRAY = (100, 100, 100)
 CLR_DARK_GREEN = (20, 255, 20)
 CLR_GRAY = (130, 130, 130)
 CLR_LIGHT_GRAY = (200, 200, 200)
 CLR_GREEN = (100, 200, 100)
 CLR_WHITE = (255, 255, 255)
-MARKED_TEMPLATE_TRANSPARENCY = 0.65
->>>>>>> 8255dc1b
+MARKED_TEMPLATE_ALPHA = 0.65
+BONUS_SYMBOL = "*"
