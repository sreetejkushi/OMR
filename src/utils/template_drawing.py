import cv2

from src.schemas.constants import AnswerType
from src.utils.constants import (
    CLR_BLACK,
    CLR_GRAY,
    CLR_NEAR_BLACK,
    CLR_WHITE,
    MARKED_TEMPLATE_TRANSPARENCY,
    TEXT_SIZE,
)
from src.utils.drawing import DrawingUtils
from src.utils.image import ImageUtils
from src.utils.interaction import InteractionUtils
from src.utils.logger import logger


class TemplateDrawing:
    @staticmethod
    def draw_template_layout(
        gray_image, colored_image, template, config, *args, **kwargs
    ):
        final_marked = TemplateDrawing.draw_template_layout_util(
            gray_image, "GRAYSCALE", template, config, *args, **kwargs
        )

        colored_final_marked = colored_image
        if config.outputs.colored_outputs_enabled:
            save_marked_dir = kwargs.get("save_marked_dir", None)
            # TODO: get dedicated path from top args
            kwargs["save_marked_dir"] = (
                save_marked_dir.joinpath("colored")
                if save_marked_dir is not None
                else None
            )

            colored_final_marked = TemplateDrawing.draw_template_layout_util(
                colored_final_marked,
                "COLORED",
                template,
                config,
                *args,
                **kwargs,
            )
            if config.outputs.show_image_level >= 1:
                InteractionUtils.show(
                    "Final Marked Bubbles",
                    final_marked,
                    0,
                    resize_to_height=True,
                    config=config,
                )
                InteractionUtils.show(
                    "Final Marked Bubbles (Colored)",
                    colored_final_marked,
                    1,
                    resize_to_height=True,
                    config=config,
                )
        elif config.outputs.show_image_level >= 1:
            InteractionUtils.show(
                "Final Marked Bubbles",
                final_marked,
                1,
                resize_to_height=True,
                config=config,
            )

        template.save_image_ops.append_save_image(
            "Marked Template", range(1, 7), final_marked, colored_final_marked
        )

        return final_marked, colored_final_marked

    @staticmethod
    def draw_template_layout_util(
        image,
        image_type,
        template,
        config,
        file_id=None,
        field_number_to_field_bubble_means=None,
        save_marked_dir=None,
        evaluation_meta=None,
        evaluation_config_for_set=None,
        shifted=False,
        border=-1,
    ):
        marked_image = ImageUtils.resize_to_dimensions(
            image, template.template_dimensions
        )

        transparent_layer = marked_image.copy()
        should_draw_field_block_rectangles = field_number_to_field_bubble_means is None
        should_draw_marked_bubbles = field_number_to_field_bubble_means is not None
        should_draw_question_verdicts = (
            should_draw_marked_bubbles and evaluation_meta is not None
        )

        should_save_detections = (
            config.outputs.save_detections and save_marked_dir is not None
        )

        if should_draw_field_block_rectangles:
            marked_image = TemplateDrawing.draw_field_blocks_layout(
                marked_image, template, shifted, shouldCopy=False, border=border
            )
            return marked_image

        if should_draw_marked_bubbles:
            if config.outputs.save_image_level >= 1:
                marked_image_copy = marked_image.copy()
                marked_image_copy = (
                    TemplateDrawing.draw_marked_bubbles_with_evaluation_meta(
                        marked_image_copy,
                        image_type,
                        template,
                        field_number_to_field_bubble_means,
                        evaluation_meta=None,
                        evaluation_config=None,
                    )
                )
                if image_type == "GRAYSCALE":
                    template.save_image_ops.append_save_image(
                        f"Marked Image", range(2, 7), marked_image_copy
                    )
                else:
                    template.save_image_ops.append_save_image(
                        f"Marked Image", range(2, 7), colored_image=marked_image_copy
                    )

            marked_image = TemplateDrawing.draw_marked_bubbles_with_evaluation_meta(
                marked_image,
                image_type,
                template,
                field_number_to_field_bubble_means,
                evaluation_meta,
<<<<<<< HEAD
                evaluation_config_for_set,
                field_number_to_field_bubble_means,
=======
                evaluation_config,
>>>>>>> 7bb791db
            )

        if should_save_detections:
            # TODO: migrate after support for multi_marked bucket based on identifier config
            # if multi_roll:
            #     save_marked_dir = save_marked_dir.joinpath("_MULTI_")
            image_path = str(save_marked_dir.joinpath(file_id))
            logger.info(f"Saving Image to '{image_path}'")
            ImageUtils.save_img(image_path, marked_image)

        if should_draw_question_verdicts:
            marked_image = TemplateDrawing.draw_evaluation_summary(
                marked_image, evaluation_meta, evaluation_config_for_set
            )

        # Translucent
        cv2.addWeighted(
            marked_image,
            MARKED_TEMPLATE_TRANSPARENCY,
            transparent_layer,
            1 - MARKED_TEMPLATE_TRANSPARENCY,
            0,
            marked_image,
        )

        return marked_image

    @staticmethod
    def draw_field_blocks_layout(
        image, template, shifted=True, shouldCopy=True, thickness=3, border=3
    ):
        marked_image = image.copy() if shouldCopy else image
        for field_block in template.field_blocks:
            field_block_name, origin, dimensions, bubble_dimensions = map(
                lambda attr: getattr(field_block, attr),
                [
                    "name",
                    "origin",
                    "dimensions",
                    "bubble_dimensions",
                ],
            )
            block_position = field_block.get_shifted_origin() if shifted else origin

            # Field block bounding rectangle
            DrawingUtils.draw_box(
                marked_image,
                block_position,
                dimensions,
                color=CLR_BLACK,
                style="BOX_HOLLOW",
                thickness_factor=0,
                border=border,
            )

            for field in field_block.fields:
                field_bubbles = field.field_bubbles
                for unit_bubble in field_bubbles:
                    shifted_position = unit_bubble.get_shifted_position(
                        field_block.shifts
                    )
                    DrawingUtils.draw_box(
                        marked_image,
                        shifted_position,
                        bubble_dimensions,
                        thickness_factor=1 / 10,
                        border=border,
                    )

            if shifted:
                text_position = lambda size_x, size_y: (
                    int(block_position[0] + dimensions[0] - size_x),
                    int(block_position[1] - size_y),
                )
                text = f"({field_block.shifts}){field_block_name}"
                DrawingUtils.draw_text(marked_image, text, text_position, thickness)

        return marked_image

    @staticmethod
    def draw_marked_bubbles_with_evaluation_meta(
        marked_image,
        image_type,
        template,
        field_number_to_field_bubble_means,
        evaluation_meta,
<<<<<<< HEAD
        evaluation_config_for_set,
        field_number_to_field_bubble_means,
=======
        evaluation_config,
>>>>>>> 7bb791db
    ):
        should_draw_question_verdicts = (
            evaluation_meta is not None and evaluation_config_for_set is not None
        )
        absolute_field_number = 0
        for field_block in template.field_blocks:
            for field in field_block.fields:
                field_label = field.field_label
                field_bubble_means = field_number_to_field_bubble_means[
                    absolute_field_number
                ]
                absolute_field_number += 1

                question_has_verdict = (
                    evaluation_meta is not None
                    and field_label in evaluation_meta["questions_meta"]
                )

                # linked_custom_labels = [custom_label if (field_label in field_labels) else None for (custom_label, field_labels) in template.custom_labels.items()]
                # is_part_of_custom_label = len(linked_custom_labels) > 0
                # TODO: replicate verdict: question_has_verdict = len([if field_label in questions_meta else None for field_label in linked_custom_labels])

                if (
                    should_draw_question_verdicts
                    and question_has_verdict
                    and evaluation_config_for_set.draw_question_verdicts["enabled"]
                ):
                    question_meta = evaluation_meta["questions_meta"][field_label]
                    # Draw answer key items
                    TemplateDrawing.draw_field_with_question_meta(
                        marked_image,
                        image_type,
                        field_bubble_means,
                        field_block,
                        question_meta,
                        evaluation_config_for_set,
                    )
                else:
                    TemplateDrawing.draw_field_bubbles_and_detections(
                        marked_image,
                        field_bubble_means,
                        field_block,
                        evaluation_config_for_set,
                    )

        return marked_image

    @staticmethod
    def draw_field_with_question_meta(
        marked_image,
        image_type,
        field_bubble_means,
        field_block,
        question_meta,
        evaluation_config_for_set,
    ):
        bubble_dimensions = tuple(field_block.bubble_dimensions)
        bonus_type = question_meta["bonus_type"]
        for bubble_detection in field_bubble_means:
            bubble = bubble_detection.item_reference
            shifted_position = tuple(bubble.get_shifted_position(field_block.shifts))
            field_value = str(bubble.field_value)

            # Enhanced bounding box for expected answer:
            if TemplateDrawing.is_part_of_some_answer(question_meta, field_value):
                DrawingUtils.draw_box(
                    marked_image,
                    shifted_position,
                    bubble_dimensions,
                    CLR_BLACK,
                    style="BOX_HOLLOW",
                    thickness_factor=0,
                )

            # Filled box in case of marked bubble or bonus case
            if bubble_detection.is_marked or bonus_type is not None:
                (
                    verdict_symbol,
                    verdict_color,
                    verdict_symbol_color,
                    thickness_factor,
                ) = evaluation_config_for_set.get_evaluation_meta_for_question(
                    question_meta, bubble_detection, image_type
                )

                # Bounding box for marked bubble or bonus bubble
                if verdict_color != "":
                    position, position_diagonal = DrawingUtils.draw_box(
                        marked_image,
                        shifted_position,
                        bubble_dimensions,
                        color=verdict_color,
                        style="BOX_FILLED",
                        thickness_factor=thickness_factor,
                    )

                # Symbol for the marked bubble or bonus bubble
                if verdict_symbol != "":
                    DrawingUtils.draw_symbol(
                        marked_image,
                        verdict_symbol,
                        position,
                        position_diagonal,
                        color=verdict_symbol_color,
                    )

                # Symbol of the field value for marked bubble
                if (
                    bubble_detection.is_marked
                    and evaluation_config_for_set.draw_detected_bubble_texts["enabled"]
                ):
                    DrawingUtils.draw_text(
                        marked_image,
                        field_value,
                        shifted_position,
                        text_size=TEXT_SIZE,
                        color=CLR_NEAR_BLACK,
                        thickness=int(1 + 3.5 * TEXT_SIZE),
                    )
            else:
                DrawingUtils.draw_box(
                    marked_image,
                    shifted_position,
                    bubble_dimensions,
                    style="BOX_HOLLOW",
                    thickness_factor=1 / 10,
                )

        if evaluation_config_for_set.draw_answer_groups["enabled"]:
            TemplateDrawing.draw_answer_groups(
                marked_image,
                image_type,
                question_meta,
                field_bubble_means,
                field_block,
                evaluation_config_for_set,
            )

    @staticmethod
    def draw_field_bubbles_and_detections(
        marked_image, field_bubble_means, field_block, evaluation_config_for_set
    ):
        bubble_dimensions = tuple(field_block.bubble_dimensions)
        for bubble_detection in field_bubble_means:
            bubble = bubble_detection.item_reference
            shifted_position = tuple(bubble.get_shifted_position(field_block.shifts))
            field_value = str(bubble.field_value)

            if bubble_detection.is_marked:
                DrawingUtils.draw_box(
                    marked_image,
                    shifted_position,
                    bubble_dimensions,
                    color=CLR_GRAY,
                    style="BOX_FILLED",
                    thickness_factor=1 / 12,
                )
                if (
                    # Note: this mimics the default true behavior for draw_detected_bubble_texts
                    evaluation_config_for_set is None
                    or evaluation_config_for_set.draw_detected_bubble_texts["enabled"]
                ):
                    DrawingUtils.draw_text(
                        marked_image,
                        field_value,
                        shifted_position,
                        text_size=TEXT_SIZE,
                        color=CLR_NEAR_BLACK,
                        thickness=int(1 + 3.5 * TEXT_SIZE),
                    )
            else:
                DrawingUtils.draw_box(
                    marked_image,
                    shifted_position,
                    bubble_dimensions,
                    style="BOX_HOLLOW",
                    thickness_factor=1 / 10,
                )

    @staticmethod
    def draw_evaluation_summary(
        marked_image, evaluation_meta, evaluation_config_for_set
    ):
        if evaluation_config_for_set.draw_answers_summary["enabled"]:
            (
                formatted_answers_summary,
                position,
                size,
                thickness,
            ) = evaluation_config_for_set.get_formatted_answers_summary()
            DrawingUtils.draw_text(
                marked_image,
                formatted_answers_summary,
                position,
                text_size=size,
                thickness=thickness,
            )

        if evaluation_config_for_set.draw_score["enabled"]:
            (
                formatted_score,
                position,
                size,
                thickness,
            ) = evaluation_config_for_set.get_formatted_score(evaluation_meta["score"])
            DrawingUtils.draw_text(
                marked_image,
                formatted_score,
                position,
                text_size=size,
                thickness=thickness,
            )

        return marked_image

    @staticmethod
    def is_part_of_some_answer(question_meta, field_value):
        if question_meta["bonus_type"] is not None:
            return True
        matched_groups = TemplateDrawing.get_matched_answer_groups(
            question_meta, field_value
        )
        return len(matched_groups) > 0

    @staticmethod
    def get_matched_answer_groups(question_meta, field_value):
        matched_groups = []
        answer_type, answer_item = map(
            question_meta.get, ["answer_type", "answer_item"]
        )

        if answer_type == AnswerType.STANDARD:
            # Note: implicit check on concatenated answer
            if field_value in str(answer_item):
                matched_groups.append(0)
        if answer_type == AnswerType.MULTIPLE_CORRECT:
            for answer_index, allowed_answer in enumerate(answer_item):
                if field_value in allowed_answer:
                    matched_groups.append(answer_index)
        elif answer_type == AnswerType.MULTIPLE_CORRECT_WEIGHTED:
            for answer_index, (allowed_answer, score) in enumerate(answer_item):
                if field_value in allowed_answer and score > 0:
                    matched_groups.append(answer_index)
        return matched_groups

    @staticmethod
    def draw_answer_groups(
        marked_image,
        image_type,
        question_meta,
        field_bubble_means,
        field_block,
        evaluation_config_for_set,
    ):
        # Note: currently draw_answer_groups is limited for questions with upto 4 bubbles
        answer_type = question_meta["answer_type"]
        if answer_type == AnswerType.STANDARD:
            return
        box_edges = ["TOP", "RIGHT", "BOTTOM", "LEFT"]
        color_sequence = evaluation_config_for_set.draw_answer_groups["color_sequence"]
        bubble_dimensions = field_block.bubble_dimensions
        if image_type == "GRAYSCALE":
            color_sequence = [CLR_WHITE] * len(color_sequence)
        for bubble_detection in field_bubble_means:
            bubble = bubble_detection.item_reference
            shifted_position = tuple(bubble.get_shifted_position(field_block.shifts))
            field_value = str(bubble.field_value)
            matched_groups = TemplateDrawing.get_matched_answer_groups(
                question_meta, field_value
            )
            for answer_index in matched_groups:
                box_edge = box_edges[answer_index % 4]
                color = color_sequence[answer_index % 4]
                DrawingUtils.draw_group(
                    marked_image, shifted_position, bubble_dimensions, box_edge, color
                )<|MERGE_RESOLUTION|>--- conflicted
+++ resolved
@@ -117,7 +117,7 @@
                         template,
                         field_number_to_field_bubble_means,
                         evaluation_meta=None,
-                        evaluation_config=None,
+                        evaluation_config_for_set=None,
                     )
                 )
                 if image_type == "GRAYSCALE":
@@ -135,12 +135,7 @@
                 template,
                 field_number_to_field_bubble_means,
                 evaluation_meta,
-<<<<<<< HEAD
                 evaluation_config_for_set,
-                field_number_to_field_bubble_means,
-=======
-                evaluation_config,
->>>>>>> 7bb791db
             )
 
         if should_save_detections:
@@ -227,12 +222,7 @@
         template,
         field_number_to_field_bubble_means,
         evaluation_meta,
-<<<<<<< HEAD
         evaluation_config_for_set,
-        field_number_to_field_bubble_means,
-=======
-        evaluation_config,
->>>>>>> 7bb791db
     ):
         should_draw_question_verdicts = (
             evaluation_meta is not None and evaluation_config_for_set is not None
