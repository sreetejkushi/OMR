import cv2
import numpy as np
from matplotlib import pyplot

from src.processors.constants import EdgeType
from src.utils.constants import (
    CLR_BLACK,
    CLR_DARK_GRAY,
    CLR_GRAY,
    CLR_GREEN,
    CLR_WHITE,
    TEXT_SIZE,
)
from src.utils.logger import logger
from src.utils.math import MathUtils

pyplot.rcParams["figure.figsize"] = (10.0, 8.0)
CLAHE_HELPER = cv2.createCLAHE(clipLimit=5.0, tileGridSize=(8, 8))


class ImageUtils:
    """A Static-only Class to hold common image processing utilities & wrappers over OpenCV functions"""

    @staticmethod
    def read_image_util(file_path, tuning_config):
        if tuning_config.outputs.show_colored_outputs:
            colored_image = cv2.imread(file_path, cv2.IMREAD_COLOR)
            gray_image = cv2.cvtColor(colored_image, cv2.COLOR_BGR2GRAY)
        else:
            gray_image = cv2.imread(file_path, cv2.IMREAD_GRAYSCALE)
            colored_image = None
        return gray_image, colored_image

    @staticmethod
    def save_img(path, final_marked):
        logger.info(f"Saving Image to '{path}'")
        cv2.imwrite(path, final_marked)

    @staticmethod
    def resize_to_shape(img, image_shape):
        h, w = image_shape
        return ImageUtils.resize_util(img, w, h)

    @staticmethod
    def resize_to_dimensions(img, image_dimensions):
        w, h = image_dimensions
        return ImageUtils.resize_util(img, w, h)

    def resize_util(img, u_width=None, u_height=None):
        h, w = img.shape[:2]
        if u_height is None:
            u_height = int(h * u_width / w)
        if u_width is None:
            u_width = int(w * u_height / h)

        if u_height == h and u_width == w:
            # No need to resize
            return img
        return cv2.resize(img, (int(u_width), int(u_height)))

    @staticmethod
    def get_cropped_rectangle_destination_points(ordered_page_corners):
        # Note: This utility would just find a good size ratio for the cropped image to look more realistic
        # but since we're anyway resizing the image, it doesn't make much sense to use these calculations
        (tl, tr, br, bl) = ordered_page_corners

        length_t = MathUtils.distance(tr, tl)
        length_b = MathUtils.distance(br, bl)
        length_r = MathUtils.distance(tr, br)
        length_l = MathUtils.distance(tl, bl)

        # compute the width of the new image, which will be the
        max_width = max(int(length_t), int(length_b))

        # compute the height of the new image, which will be the
        max_height = max(int(length_r), int(length_l))

        # now that we have the dimensions of the new image, construct
        # the set of destination points to obtain a "birds eye view",
        # (i.e. top-down view) of the image

        destination_points = np.array(
            [
                [0, 0],
                [max_width - 1, 0],
                [max_width - 1, max_height - 1],
                [0, max_height - 1],
            ],
            dtype="float32",
        )
        warped_dimensions = (max_width, max_height)
        return destination_points, warped_dimensions

    @staticmethod
    def grab_contours(cnts):
        # source: imutils package

        # if the length the contours tuple returned by cv2.findContours
        # is '2' then we are using either OpenCV v2.4, v4-beta, or
        # v4-official
        if len(cnts) == 2:
            cnts = cnts[0]

        # if the length of the contours tuple is '3' then we are using
        # either OpenCV v3, v4-pre, or v4-alpha
        elif len(cnts) == 3:
            cnts = cnts[1]

        # otherwise OpenCV has changed their cv2.findContours return
        # signature yet again and I have no idea WTH is going on
        else:
            raise Exception(
                (
                    "Contours tuple must have length 2 or 3, "
                    "otherwise OpenCV changed their cv2.findContours return "
                    "signature yet again. Refer to OpenCV's documentation "
                    "in that case"
                )
            )

        # return the actual contours array
        return cnts

    @staticmethod
    def normalize(img, alpha=0, beta=255):
        return cv2.normalize(img, alpha, beta, norm_type=cv2.NORM_MINMAX)

    @staticmethod
    def auto_canny(image, sigma=0.93):
        # compute the median of the single channel pixel intensities
        v = np.median(image)

        # apply automatic Canny edge detection using the computed median
        lower = int(max(0, (1.0 - sigma) * v))
        upper = int(min(255, (1.0 + sigma) * v))
        edged = cv2.Canny(image, lower, upper)

        # return the edged image
        return edged

    @staticmethod
    def adjust_gamma(image, gamma=1.0):
        # build a lookup table mapping the pixel values [0, 255] to
        # their adjusted gamma values
        inv_gamma = 1.0 / gamma
        table = np.array(
            [((i / 255.0) ** inv_gamma) * 255 for i in np.arange(0, 256)]
        ).astype("uint8")

        # apply gamma correction using the lookup table
        return cv2.LUT(image, table)

    @staticmethod
    def get_control_destination_points_from_contour(
        source_contour, destination_line, max_points=None
    ):
        # TODO: - It's a good idea to map the contour to a line(or a 0 to 1 space) by getPerspectiveTransform()
        # https://github.com/FelixHertlein/contour-based-image-rectification/blob/0c1f41/src/contour_based_image_rectification/rectify.py#L211

        # logger.info(f"source_contour={source_contour}, destination_line={destination_line}")
        total_points = len(source_contour)
        if max_points is None:
            max_points = total_points
        start, end = destination_line

        contour_length = 0
        for i in range(1, total_points):
            contour_length += MathUtils.distance(
                source_contour[i], source_contour[i - 1]
            )

        # TODO: replace with this if the assertion passes on uncommenting
        # contour_length = cv2.arcLength(source_contour)

        average_min_gap = (contour_length / (max_points - 1)) - 1

        # Initialize with first point mapping
        control_points, destination_points = [source_contour[0]], [start]
        current_arc_length = 0
        current_arc_gap = 0
        previous_point = None
        for i in range(1, total_points):
            boundary_point, previous_point = source_contour[i], source_contour[i - 1]
            edge_length = MathUtils.distance(previous_point, boundary_point)
            current_arc_gap += edge_length
            if current_arc_gap > average_min_gap:
                current_arc_gap = 0
                current_arc_length += edge_length
                length_ratio = current_arc_length / contour_length
                destination_point = MathUtils.get_point_on_line_by_ratio(
                    destination_line, length_ratio
                )
                control_points.append(boundary_point)
                destination_points.append(destination_point)

        assert current_arc_length == contour_length
        assert len(destination_points) <= max_points
        assert MathUtils.distance(destination_points[-1], end) < 1.0

        return control_points, destination_points

    @staticmethod
    def split_patch_contour_on_corners(patch_corners, bounding_contour=None):
        ordered_patch_corners, _ = MathUtils.order_four_points(
            patch_corners, dtype="float32"
        )
        tl, tr, br, bl = ordered_patch_corners
        # First element of each contour should necessarily start & end with a corner point
        edge_contours_map = {
            EdgeType.TOP: [tl],
            EdgeType.RIGHT: [tr],
            EdgeType.BOTTOM: [br],
            EdgeType.LEFT: [bl],
        }

        # TODO: loop over boundary points in the bounding_contour and split them according to given corner points

        # Note: Each contour's points should be in the clockwise order
        # TODO: Need clockwise edge contours: top, right, bottom, left
        # TODO: Split the page_contour into 4 lines using the corner points
        # Each contour will at-least contain the two corner points

        # Can also readily generate reference points as per the given corner points(non-shifted)

        # Assure contour always covers the edge points
        edge_contours_map[EdgeType.TOP].append(tr)
        edge_contours_map[EdgeType.RIGHT].append(br)
        edge_contours_map[EdgeType.BOTTOM].append(bl)
        edge_contours_map[EdgeType.LEFT].append(tl)

        return ordered_patch_corners, edge_contours_map

    @staticmethod
    def get_vstack_image_grid(debug_vstack):
        padded_hstack = [
            ImageUtils.get_padded_hstack(hstack) for hstack in debug_vstack
        ]
        return ImageUtils.get_padded_vstack(padded_hstack)

    @staticmethod
    def get_padded_hstack(hstack):
        max_height = max(image.shape[0] for image in hstack)
        padded_hstack = [
            ImageUtils.pad_image_to_height(image, max_height) for image in hstack
        ]

        return np.hstack(padded_hstack)

    @staticmethod
    def get_padded_vstack(vstack):
        max_width = max(image.shape[1] for image in vstack)
        padded_vstack = [
            ImageUtils.pad_image_to_width(image, max_width) for image in vstack
        ]

        return np.vstack(padded_vstack)

    @staticmethod
    def pad_image_to_height(image, max_height, value=CLR_WHITE):
        return cv2.copyMakeBorder(
            image,
            0,
            max_height - image.shape[0],
            0,
            0,
            cv2.BORDER_CONSTANT,
            value,
        )

    @staticmethod
    def pad_image_to_width(image, max_width, value=CLR_WHITE):
        return cv2.copyMakeBorder(
            image,
            0,
            0,
            0,
            max_width - image.shape[1],
            cv2.BORDER_CONSTANT,
            value,
        )

    def pad_image_from_center(image, padding_width, padding_height=0, value=255):
        input_height, input_width = image.shape[:2]
        pad_range = [
            padding_height,
            padding_height + input_height,
            padding_width,
            padding_width + input_width,
        ]
        white_image = value * np.ones(
            (padding_height * 2 + input_height, padding_width * 2 + input_width),
            np.uint8,
        )
        white_image[pad_range[0] : pad_range[1], pad_range[2] : pad_range[3]] = image

        return white_image, pad_range

    @staticmethod
    def draw_matches(image, from_points, warped_image, to_points):
        horizontal_stack = ImageUtils.get_padded_hstack([image, warped_image])
        h, w = image.shape[:2]
        from_points = MathUtils.get_tuple_points(from_points)
        to_points = MathUtils.get_tuple_points(to_points)
        for from_point, to_point in zip(from_points, to_points):
            horizontal_stack = cv2.line(
                horizontal_stack,
                from_point,
                (w + to_point[0], to_point[1]),
                color=CLR_GREEN,
                thickness=3,
            )
        return horizontal_stack

    @staticmethod
    def draw_box_diagonal(
        image,
        position,
        position_diagonal,
        color=CLR_DARK_GRAY,
        border=3,
    ):
        cv2.rectangle(
            image,
            position,
            position_diagonal,
            color,
            border,
        )

    @staticmethod
    def draw_contour(
        image,
        contour,
        color=CLR_GREEN,
        thickness=2,
    ):
        for boundary_point in contour:
            assert boundary_point is not None
        contourIndex = -1
        cv2.drawContours(
            image,
            [np.intp(contour)],
            contourIndex,
            color=color,
            thickness=thickness,
        )

    @staticmethod
    def draw_box(
        image,
        position,
        box_dimensions,
        color=None,
        style="BOX_HOLLOW",
        thickness_factor=1 / 12,
        border=3,
        centered=False,
    ):
        assert position is not None
        x, y = position
        box_w, box_h = box_dimensions

        position = (
            int(x + box_w * thickness_factor),
            int(y + box_h * thickness_factor),
        )
        position_diagonal = (
            int(x + box_w - box_w * thickness_factor),
            int(y + box_h - box_h * thickness_factor),
        )

        if centered:
            centered_position = [
                (3 * position[0] - position_diagonal[0]) // 2,
                (3 * position[1] - position_diagonal[1]) // 2,
            ]
            centered_diagonal = [
                (position[0] + position_diagonal[0]) // 2,
                (position[1] + position_diagonal[1]) // 2,
            ]
            position = centered_position
            position_diagonal = centered_diagonal

        if style == "BOX_HOLLOW":
            if color is None:
                color = CLR_GRAY
        elif style == "BOX_FILLED":
            if color is None:
                color = CLR_DARK_GRAY
            border = -1

        ImageUtils.draw_box_diagonal(
            image,
            position,
            position_diagonal,
            color,
            border,
        )
        return position,position_diagonal

    
    @staticmethod
    def draw_arrows(
        image,
        start_points,
        end_points,
        color=CLR_GREEN,
        thickness=2,
        line_type=cv2.LINE_AA,
        tip_length=0.1,
    ):
        start_points = MathUtils.get_tuple_points(start_points)
        end_points = MathUtils.get_tuple_points(end_points)
        for start_point, end_point in zip(start_points, end_points):
            image = cv2.arrowedLine(
                image,
                start_point,
                end_point,
                color,
                thickness,
                line_type,
                tipLength=tip_length,
            )

        return image

    @staticmethod
    def draw_text(
        image,
        text_value,
        position,
        centered=False,
        font_face=cv2.FONT_HERSHEY_SIMPLEX,
        text_size=TEXT_SIZE,
        color=CLR_BLACK,
        thickness=2,
        # available LineTypes: FILLED, LINE_4, LINE_8, LINE_AA
        line_type=cv2.LINE_AA,
    ):
        if centered:
            assert not callable(position)
            text_position = position
            position = lambda size_x, size_y: (
                text_position[0] - size_x // 2,
                text_position[1] + size_y // 2,
            )

        if callable(position):
            size_x, size_y = cv2.getTextSize(
                text_value,
                font_face,
                text_size,
                thickness,
            )[0]
            position = position(size_x, size_y)

        position = (int(position[0]), int(position[1]))
        cv2.putText(
            image,
            text_value,
            position,
            font_face,
            text_size,
            color,
            thickness,
<<<<<<< HEAD
        )

    @staticmethod
    def draw_symbol(
        image,
        symbol,
        position,
        position_diagonal,
        color=CLR_BLACK
     ):
        
        center_position = lambda size_x , size_y : (
            (position[0]+position_diagonal[0]-size_x)//2,
            (position[1]+position_diagonal[1]+size_y)//2
        )
        

        ImageUtils.draw_text(
            image,
            symbol,
            center_position,
            color=color
        )
        

        
=======
            lineType=line_type,
        )
>>>>>>> 8255dc1b
<|MERGE_RESOLUTION|>--- conflicted
+++ resolved
@@ -463,7 +463,7 @@
             text_size,
             color,
             thickness,
-<<<<<<< HEAD
+            lineType=line_type,
         )
 
     @staticmethod
@@ -490,7 +490,3 @@
         
 
         
-=======
-            lineType=line_type,
-        )
->>>>>>> 8255dc1b
