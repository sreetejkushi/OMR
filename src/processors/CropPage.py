"""
https://www.pyimagesearch.com/2015/04/06/zero-parameter-automatic-canny-edge-detection-with-python-and-opencv/
"""

import cv2
import numpy as np

from src.processors.constants import EDGE_TYPES_IN_ORDER, WarpMethod
from src.processors.internal.WarpOnPointsCommon import WarpOnPointsCommon
from src.utils.constants import CLR_WHITE, hsv_white_high, hsv_white_low
from src.utils.drawing import DrawingUtils
from src.utils.image import ImageUtils
from src.utils.interaction import InteractionUtils
from src.utils.logger import logger
from src.utils.math import MathUtils

MIN_PAGE_AREA = 80000


class CropPage(WarpOnPointsCommon):
    __is_internal_preprocessor__ = False

    def validate_and_remap_options_schema(self, options):
        tuning_options = options.get("tuningOptions", {})

        parsed_options = {
            "morphKernel": options.get("morphKernel"),
            "useColoredCanny": options.get("useColoredCanny"),
            "enableCropping": True,
            "tuningOptions": {
                "warpMethod": tuning_options.get(
                    "warpMethod", WarpMethod.PERSPECTIVE_TRANSFORM
                )
            },
        }
        return parsed_options

    def __init__(self, *args, **kwargs):
        super().__init__(*args, **kwargs)
        options = self.options
        self.use_colored_canny = options.get("useColoredCanny", False)

        self.morph_kernel = cv2.getStructuringElement(
            cv2.MORPH_RECT, tuple(options.get("morphKernel", (10, 10)))
        )

    def __str__(self):
        return f"CropPage"

    def prepare_image(self, image):
        return ImageUtils.normalize(image)

    def extract_control_destination_points(self, image, colored_image, file_path):
        options = self.options
        sheet, page_contour = self.find_page_contour_and_corners(
            image, colored_image, file_path
        )
        (
            ordered_page_corners,
            edge_contours_map,
        ) = ImageUtils.split_patch_contour_on_corners(sheet, page_contour)

        logger.debug(f"Found page corners: \t {ordered_page_corners}")
        (
            destination_page_corners,
            _,
        ) = ImageUtils.get_cropped_rectangle_destination_points(ordered_page_corners)

        if self.warp_method in [
            WarpMethod.DOC_REFINE,
            WarpMethod.PERSPECTIVE_TRANSFORM,
        ]:
            return ordered_page_corners, destination_page_corners, edge_contours_map
        else:
            # TODO: remove this if REMAP method is removed, see if homography REALLY needs page contour points
            max_points_per_edge = options.get("maxPointsPerEdge", None)

            control_points, destination_points = [], []
            for edge_type in EDGE_TYPES_IN_ORDER:
                destination_line = MathUtils.select_edge_from_rectangle(
                    destination_page_corners, edge_type
                )
                # Extrapolates the destination_line to get approximate destination points
                (
                    edge_control_points,
                    edge_destination_points,
                ) = ImageUtils.get_control_destination_points_from_contour(
                    edge_contours_map[edge_type], destination_line, max_points_per_edge
                )
                # Note: edge-wise duplicates would get added here
                # TODO: see if we can avoid duplicates at source itself
                control_points += edge_control_points
                destination_points += edge_destination_points

            return control_points, destination_points, edge_contours_map

    def find_page_contour_and_corners(self, image, colored_image, file_path):
        config = self.tuning_config

<<<<<<< HEAD
        if self.use_colored_canny and not config.outputs.colored_outputs_enabled:
            logger.warning(
                f"Cannot process colored image for CropPage. useColoredCanny is true but colored_outputs_enabled is false."
            )

        if self.use_colored_canny and config.outputs.colored_outputs_enabled:
            hsv = cv2.cvtColor(colored_image, cv2.COLOR_BGR2HSV)
            # Mask image to only select white-ish area
            mask = cv2.inRange(hsv, hsv_white_low, hsv_white_high)
            mask_result = cv2.bitwise_and(image, image, mask=mask)
            # TODO: test this on more samples
            # InteractionUtils.show("hsv", hsv, 0)
            # InteractionUtils.show("colored_image", colored_image, 0)
            # InteractionUtils.show("mask_result", mask_result, 1)

            # TODO: self.append_save_image(2, mask_result)

            canny_edge = cv2.Canny(mask_result, 185, 55)

        else:
            _ret, image = cv2.threshold(image, 200, 255, cv2.THRESH_TRUNC)

            image = ImageUtils.normalize(image)
=======
        _ret, image = cv2.threshold(image, 200, 255, cv2.THRESH_TRUNC)
        image = ImageUtils.normalize(image)
        self.append_save_image("Truncate Threshold", [1, 4, 5, 6], image)
>>>>>>> 7bb791db

            # Close the small holes, i.e. Complete the edges on canny image
            closed = cv2.morphologyEx(image, cv2.MORPH_CLOSE, self.morph_kernel)

<<<<<<< HEAD
            # TODO: self.append_save_image(2, closed)
=======
        self.append_save_image("Morph Page", range(3, 7), closed)
>>>>>>> 7bb791db

            # TODO: parametrize these tuning params
            canny_edge = cv2.Canny(closed, 185, 55)

        self.append_save_image("Canny Edges", range(5, 7), canny_edge)

        # findContours returns outer boundaries in CW and inner ones, ACW.
        all_contours = ImageUtils.grab_contours(
            cv2.findContours(
                canny_edge, cv2.RETR_LIST, cv2.CHAIN_APPROX_SIMPLE
            )  # , cv2.CHAIN_APPROX_NONE)
        )
        # convexHull to resolve disordered curves due to noise
        all_contours = [
            cv2.convexHull(bounding_contour) for bounding_contour in all_contours
        ]
        all_contours = sorted(all_contours, key=cv2.contourArea, reverse=True)[:5]
        sheet = []
        page_contour = None
        for bounding_contour in all_contours:
            if cv2.contourArea(bounding_contour) < MIN_PAGE_AREA:
                continue
            peri = cv2.arcLength(bounding_contour, True)
            approx = cv2.approxPolyDP(
                bounding_contour, epsilon=0.025 * peri, closed=True
            )
            if MathUtils.validate_rect(approx):
                sheet = np.reshape(approx, (4, -1))
                page_contour = np.vstack(bounding_contour).squeeze()
                DrawingUtils.draw_contour(
                    canny_edge, approx, color=CLR_WHITE, thickness=10
                )
                DrawingUtils.draw_contour(
                    self.debug_image, approx, color=CLR_WHITE, thickness=10
                )

                self.append_save_image("Bounding Contour", range(1, 7), canny_edge)
                break

        if config.outputs.show_image_level >= 6 or (
            page_contour is None and config.outputs.show_image_level >= 1
        ):
            hstack = ImageUtils.get_padded_hstack([image, closed, canny_edge])

            InteractionUtils.show("Page edges detection", hstack)

        if page_contour is None:
            logger.error(f"Error: Paper boundary not found for: '{file_path}'")
            logger.warning(
                f"Have you accidentally included CropPage preprocessor?\nIf no, increase the processing dimensions from config. Current image size used: {image.shape[:2]}"
            )
            raise Exception("Paper boundary not found")
        return sheet, page_contour<|MERGE_RESOLUTION|>--- conflicted
+++ resolved
@@ -97,17 +97,23 @@
     def find_page_contour_and_corners(self, image, colored_image, file_path):
         config = self.tuning_config
 
-<<<<<<< HEAD
         if self.use_colored_canny and not config.outputs.colored_outputs_enabled:
             logger.warning(
                 f"Cannot process colored image for CropPage. useColoredCanny is true but colored_outputs_enabled is false."
             )
+
+        _ret, image = cv2.threshold(image, 200, 255, cv2.THRESH_TRUNC)
+        image = ImageUtils.normalize(image)
+        self.append_save_image("Truncate Threshold", [1, 4, 5, 6], image)
 
         if self.use_colored_canny and config.outputs.colored_outputs_enabled:
             hsv = cv2.cvtColor(colored_image, cv2.COLOR_BGR2HSV)
             # Mask image to only select white-ish area
             mask = cv2.inRange(hsv, hsv_white_low, hsv_white_high)
             mask_result = cv2.bitwise_and(image, image, mask=mask)
+            self.append_save_image("Mask Result", range(3, 7), mask_result)
+
+            # TODO: get hsv mask working for colored separation
             # TODO: test this on more samples
             # InteractionUtils.show("hsv", hsv, 0)
             # InteractionUtils.show("colored_image", colored_image, 0)
@@ -116,25 +122,17 @@
             # TODO: self.append_save_image(2, mask_result)
 
             canny_edge = cv2.Canny(mask_result, 185, 55)
-
         else:
             _ret, image = cv2.threshold(image, 200, 255, cv2.THRESH_TRUNC)
 
             image = ImageUtils.normalize(image)
-=======
-        _ret, image = cv2.threshold(image, 200, 255, cv2.THRESH_TRUNC)
-        image = ImageUtils.normalize(image)
-        self.append_save_image("Truncate Threshold", [1, 4, 5, 6], image)
->>>>>>> 7bb791db
 
             # Close the small holes, i.e. Complete the edges on canny image
             closed = cv2.morphologyEx(image, cv2.MORPH_CLOSE, self.morph_kernel)
 
-<<<<<<< HEAD
+            self.append_save_image("Morph Page", range(3, 7), closed)
+
             # TODO: self.append_save_image(2, closed)
-=======
-        self.append_save_image("Morph Page", range(3, 7), closed)
->>>>>>> 7bb791db
 
             # TODO: parametrize these tuning params
             canny_edge = cv2.Canny(closed, 185, 55)
