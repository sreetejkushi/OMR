--- conflicted
+++ resolved
@@ -220,6 +220,10 @@
                 "description": "Whether to print the table explaining question-wise verdicts",
                 "type": "boolean",
             },
+            "should_export_csv": {
+                "description": "Whether to export the explanation of evaluation results as a CSV file",
+                "type": "boolean",
+            },
             "draw_score": {
                 "description": "The configuration for drawing the final score",
                 "type": "object",
@@ -331,13 +335,6 @@
                         "additionalProperties": False,
                         "required": ["positive", "neutral", "negative", "bonus"],
                         "properties": {
-<<<<<<< HEAD
-                            "should_explain_scoring": {"type": "boolean"},
-                            "export_explanation_csv": {"type": "boolean"},
-                            "answer_key_csv_path": {"type": "string"},
-                            "answer_key_image_path": {"type": "string"},
-                            "questions_in_order": ARRAY_OF_STRINGS,
-=======
                             "positive": {
                                 "description": "The color of '+' symbol when delta > 0",
                                 "$ref": "#/$def/matplotlib_color",
@@ -390,7 +387,6 @@
                                 "verdict_symbol_colors",
                                 "draw_answer_groups",
                             ],
->>>>>>> 93e7496c
                         },
                     }
                 ],
@@ -469,49 +465,6 @@
                         "required": ["formatString", "matchRegex"],
                         "additionalProperties": False,
                         "properties": {
-<<<<<<< HEAD
-                            "should_explain_scoring": {"type": "boolean"},
-                            "export_explanation_csv": {"type": "boolean"},
-                            "answers_in_order": {
-                                "oneOf": [
-                                    {
-                                        "type": "array",
-                                        "items": {
-                                            "oneOf": [
-                                                # "standard": single correct, multi-marked single-correct
-                                                # Example: "q1" --> '67'
-                                                {"type": "string"},
-                                                # "multiple-correct": multiple-correct (for ambiguous/bonus questions)
-                                                # Example: "q1" --> [ 'A', 'B' ]
-                                                {
-                                                    "type": "array",
-                                                    "items": {"type": "string"},
-                                                    "minItems": 2,
-                                                },
-                                                # "multiple-correct-weighted": array of answer-wise weights (marking scheme not applicable)
-                                                # Example 1: "q1" --> [['A', 1], ['B', 2], ['C', 3]] or
-                                                # Example 2: "q2" --> [['A', 1], ['B', 1], ['AB', 2]]
-                                                {
-                                                    "type": "array",
-                                                    "items": {
-                                                        "type": "array",
-                                                        "items": False,
-                                                        "minItems": 2,
-                                                        "maxItems": 2,
-                                                        "prefixItems": [
-                                                            {"type": "string"},
-                                                            marking_score,
-                                                        ],
-                                                    },
-                                                },
-                                                # Multiple-correct with custom marking scheme
-                                                # ["A", ["1", "2", "3"]],
-                                                # [["A", "B", "AB"], ["1", "2", "3"]]
-                                            ],
-                                        },
-                                    },
-                                ]
-=======
                             "formatString": {
                                 "description": "Format string composed of the response variables to apply the regex on e.g. '{Roll}' or '{Roll}-{barcode}'",
                                 "type": "string",
@@ -520,7 +473,6 @@
                                 "description": "The regex to match on the composed field string e.g. to match a suffix value: '.*-SET1'",
                                 "type": "string",
                                 "format": "regex",
->>>>>>> 93e7496c
                             },
                         },
                     },
