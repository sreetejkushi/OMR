from src.schemas.constants import (
    ARRAY_OF_STRINGS,
    DEFAULT_SECTION_KEY,
    FIELD_STRING_TYPE,
    SCHEMA_VERDICTS_IN_ORDER,
    two_positive_integers,
)

marking_score_regex = "-?(\\d+)(/(\\d+))?"

marking_score = {
    "oneOf": [
        {
            "description": "The marking score as a string. We can pass natural fractions as well",
            "type": "string",
            "pattern": marking_score_regex,
        },
        {
            "description": "The marking score as a number. It can be negative as well",
            "type": "number",
        },
    ]
}

marking_object_properties = {
    "description": "The marking object describes verdict-wise score deltas",
    "required": SCHEMA_VERDICTS_IN_ORDER,
    "type": "object",
    "additionalProperties": False,
    "properties": {
        schema_verdict: marking_score for schema_verdict in SCHEMA_VERDICTS_IN_ORDER
    },
}
image_and_csv_options = {
    "description": "The options needed if source type is image and csv",
    "required": ["answer_key_csv_path"],
    "dependentRequired": {
        "answer_key_image_path": [
            "answer_key_csv_path",
            "questions_in_order",
        ]
    },
    "type": "object",
    "additionalProperties": False,
    "properties": {
        "answer_key_csv_path": {
            "description": "The path to the answer key csv relative to the evalution.json file",
            "type": "string",
        },
        "answer_key_image_path": {
            "description": "The path to the answer key image relative to the evalution.json file",
            "type": "string",
        },
        "questions_in_order": {
            **ARRAY_OF_STRINGS,
            "description": "An array of fields to treat as questions when the answer key image is provided",
        },
    },
}

common_evaluation_schema_properties = {
    "source_type": {"type": "string", "enum": ["csv", "image_and_csv", "custom"]},
    "options": {"type": "object"},
    "marking_schemes": {
        "type": "object",
        "required": [DEFAULT_SECTION_KEY],
        "patternProperties": {
            f"^{DEFAULT_SECTION_KEY}$": marking_object_properties,
            f"^(?!{DEFAULT_SECTION_KEY}$).*": {
                "description": "A section that defines custom marking for a subset of the questions",
                "additionalProperties": False,
                "required": ["marking", "questions"],
                "type": "object",
                "properties": {
                    "questions": {
                        "oneOf": [
                            FIELD_STRING_TYPE,
                            {
                                "type": "array",
                                "items": FIELD_STRING_TYPE,
                            },
                        ]
                    },
                    "marking": marking_object_properties,
                },
            },
        },
    },
    "outputs_configuration": {
        "description": "The configuration for outputs produced from the evaluation",
        "type": "object",
        "required": [],
        "additionalProperties": False,
        "properties": {
            "should_explain_scoring": {
                "description": "Whether to print the table explaining question-wise verdicts",
                "type": "boolean",
            },
            "draw_score": {
                "description": "The configuration for drawing the final score",
                "type": "object",
                "required": [
                    "enabled",
                ],
                "additionalProperties": False,
                "properties": {
                    "enabled": {
                        "description": "The toggle for enabling the configuration",
                        "type": "boolean",
                    },
                    "position": {
                        "description": "The position of the score box",
                        **two_positive_integers,
                    },
                    "score_format_string": {
                        "description": "The format string to compose the score string. Supported variables - {score}",
                        "type": "string",
                    },
                    "size": {
                        "description": "The font size for the score box",
                        "type": "number",
                    },
                },
<<<<<<< HEAD
                "allOf": [
                    {
                        "if": {"properties": {"enabled": {"const": True}}},
                        "then": {
                            "required": ["position", "score_format_string"],
                        },
                    }
                ],
            },
            "draw_answers_summary": {
                "description": "The configuration for drawing the answers summary",
                "type": "object",
                "required": [
                    "enabled",
                ],
                "additionalProperties": False,
                "properties": {
                    "enabled": {
                        "description": "The toggle for enabling the configuration",
                        "type": "boolean",
                    },
                    "position": {
                        "description": "The position of the answers summary box",
                        **two_positive_integers,
                    },
                    "answers_summary_format_string": {
                        "description": "The format string to compose the answer summary. Supported variables - {correct}, {incorrect}, {unmarked} ",
                        "type": "string",
                    },
                    "size": {
                        "description": "The font size for the answers summary box",
                        "type": "number",
=======
                "draw_question_verdicts": {
                    "type": "object",
                    "additionalProperties": False,
                    "required": ["enabled"],
                    "properties": {
                        "enabled": {"type": "boolean"},
                        "verdict_colors": {
                            "type": "object",
                            "additionalProperties": False,
                            "required": ["correct", "neutral", "negative", "bonus"],
                            "properties": {
                                "correct": {"type": "string"},
                                "neutral": {"type": "string"},
                                "negative": {"type": "string"},
                                "bonus": {"type": "string"},
                            },
                        },
                        "verdict_symbol_colors": {
                            "type": "object",
                            "additionalProperties": False,
                            "required": ["positive", "neutral", "negative", "bonus"],
                            "properties": {
                                "positive": {"type": "string"},
                                "neutral": {"type": "string"},
                                "negative": {"type": "string"},
                                "bonus": {"type": "string"},
                            },
                        },
                        "draw_answer_groups": {
                            "type": "object",
                            "additionalProperties": False,
                            "required": [],
                            "properties": {
                                "enabled": {"type": "boolean"},
                                "color_sequence": {**ARRAY_OF_STRINGS,"minItems": 4,"maxItems": 4}
                            },
                            "allOf": [
                                {
                                    "if": {"properties": {"enabled": {"const": True}}},
                                    "then": {
                                        "required": ["color_sequence"],
                                    },
                                }
                            ],
                        },
>>>>>>> 7ff7fcfc
                    },
                    "allOf": [
                        {
                            "if": {"properties": {"enabled": {"const": True}}},
                            "then": {
                                "required": [
                                    "verdict_colors",
                                    "verdict_symbol_colors",
                                    "draw_answer_groups",
                                ],
                            },
                        }
                    ],
                },
                "draw_detected_bubble_texts": {
                    "type": "object",
                    "additionalProperties": False,
                    "required": ["enabled"],
                    "properties": {"enabled": {"type": "boolean"}},
                },
                "allOf": [
                    {
                        "if": {"properties": {"enabled": {"const": True}}},
                        "then": {
                            "required": [
                                "position",
                                "answers_summary_format_string",
                            ],
                        },
                    }
                ],
            },
            "verdict_colors": {
                "description": "The mapping from schema verdicts to the corresponding colors",
                "type": "object",
                "additionalProperties": False,
                "properties": {
                    "correct": {"type": "string"},
                    "incorrect": {"type": "string"},
                    "unmarked": {"type": "string"},
                },
            },
        },
    },
}
common_evaluation_schema_conditions = [
    {
        "if": {"properties": {"source_type": {"const": "csv"}}},
        "then": {"properties": {"options": image_and_csv_options}},
    },
    {
        "if": {"properties": {"source_type": {"const": "image_and_csv"}}},
        "then": {"properties": {"options": image_and_csv_options}},
    },
    {
        "if": {"properties": {"source_type": {"const": "custom"}}},
        "then": {
            "properties": {
                "options": {
                    "additionalProperties": False,
                    "required": ["answers_in_order", "questions_in_order"],
                    "type": "object",
                    "properties": {
                        "questions_in_order": {
                            **ARRAY_OF_STRINGS,
                            "description": "An array of fields to treat as questions specified in an order to apply evaluation",
                        },
                        "answers_in_order": {
                            "oneOf": [
                                {
                                    "description": "An array of answers in the same order as provided array of questions",
                                    "type": "array",
                                    "items": {
                                        "oneOf": [
                                            # Standard answer type allows single correct answers. They can have multiple characters(multi-marked) as well.
                                            # Useful for any standard response e.g. 'A', '01', '99', 'AB', etc
                                            {"type": "string"},
                                            # Multiple correct answer type covers multiple correct answers
                                            # Useful for ambiguous/bonus questions e.g. ['A', 'B'], ['1', '01'], ['A', 'B', 'AB'], etc
                                            {
                                                "type": "array",
                                                "items": {"type": "string"},
                                                "minItems": 2,
                                            },
                                            # Multiple correct weighted answer covers multiple answers with weights
                                            # Useful for partial marking e.g. [['A', 2], ['B', 0.5], ['AB', 2.5]], [['1', 0.5], ['01', 1]], etc
                                            {
                                                "type": "array",
                                                "items": {
                                                    "type": "array",
                                                    "items": False,
                                                    "minItems": 2,
                                                    "maxItems": 2,
                                                    "prefixItems": [
                                                        {"type": "string"},
                                                        marking_score,
                                                    ],
                                                },
                                            },
                                        ],
                                    },
                                },
                            ]
                        },
                    },
                }
            }
        },
    },
]

EVALUATION_SCHEMA = {
    "$schema": "https://json-schema.org/draft/2020-12/schema",
    "$id": "https://github.com/Udayraj123/OMRChecker/tree/master/src/schemas/evaluation-schema.json",
    "title": "Evaluation Schema",
    "description": "The OMRChecker evaluation schema",
    "type": "object",
    "required": ["source_type", "options", "marking_schemes"],
    "additionalProperties": False,
    "properties": {
        "additionalProperties": False,
        **common_evaluation_schema_properties,
        "conditionalSets": {
            "description": "An array of answer sets with their conditions. These will override the default values in case of any conflict",
            "type": "array",
            "items": {
                "description": "Each item represents a conditional evaluation schema to apply for the given matcher",
                "type": "object",
                "required": ["name", "matcher", "evaluation"],
                "additionalProperties": False,
                "properties": {
                    "name": {"type": "string"},
                    "matcher": {
                        "description": "Mapping response fields from default layout to the set name",
                        "type": "object",
                        "required": ["formatString", "matchRegex"],
                        "additionalProperties": False,
                        "properties": {
                            "formatString": {
                                "description": "Format string composed of the response variables to apply the regex on e.g. '{roll}-{barcode}'",
                                "type": "string",
                            },
                            # Example: match last four characters ".*-SET1"
                            "matchRegex": {
                                "description": "Mapping to use on the composed field string",
                                "type": "string",
                                "format": "regex",
                            },
                        },
                    },
                    "evaluation": {
                        # Note: even outputs_configuration is going to be different as per the set, allowing custom colors for different sets!
                        "description": "The custom evaluation schema to apply if given matcher is satisfied",
                        "type": "object",
                        "required": ["source_type", "options", "marking_schemes"],
                        "additionalProperties": False,
                        "properties": {
                            **common_evaluation_schema_properties,
                        },
                        "allOf": [*common_evaluation_schema_conditions],
                    },
                },
            },
        },
    },
    "allOf": [*common_evaluation_schema_conditions],
}<|MERGE_RESOLUTION|>--- conflicted
+++ resolved
@@ -121,7 +121,6 @@
                         "type": "number",
                     },
                 },
-<<<<<<< HEAD
                 "allOf": [
                     {
                         "if": {"properties": {"enabled": {"const": True}}},
@@ -154,72 +153,7 @@
                     "size": {
                         "description": "The font size for the answers summary box",
                         "type": "number",
-=======
-                "draw_question_verdicts": {
-                    "type": "object",
-                    "additionalProperties": False,
-                    "required": ["enabled"],
-                    "properties": {
-                        "enabled": {"type": "boolean"},
-                        "verdict_colors": {
-                            "type": "object",
-                            "additionalProperties": False,
-                            "required": ["correct", "neutral", "negative", "bonus"],
-                            "properties": {
-                                "correct": {"type": "string"},
-                                "neutral": {"type": "string"},
-                                "negative": {"type": "string"},
-                                "bonus": {"type": "string"},
-                            },
-                        },
-                        "verdict_symbol_colors": {
-                            "type": "object",
-                            "additionalProperties": False,
-                            "required": ["positive", "neutral", "negative", "bonus"],
-                            "properties": {
-                                "positive": {"type": "string"},
-                                "neutral": {"type": "string"},
-                                "negative": {"type": "string"},
-                                "bonus": {"type": "string"},
-                            },
-                        },
-                        "draw_answer_groups": {
-                            "type": "object",
-                            "additionalProperties": False,
-                            "required": [],
-                            "properties": {
-                                "enabled": {"type": "boolean"},
-                                "color_sequence": {**ARRAY_OF_STRINGS,"minItems": 4,"maxItems": 4}
-                            },
-                            "allOf": [
-                                {
-                                    "if": {"properties": {"enabled": {"const": True}}},
-                                    "then": {
-                                        "required": ["color_sequence"],
-                                    },
-                                }
-                            ],
-                        },
->>>>>>> 7ff7fcfc
-                    },
-                    "allOf": [
-                        {
-                            "if": {"properties": {"enabled": {"const": True}}},
-                            "then": {
-                                "required": [
-                                    "verdict_colors",
-                                    "verdict_symbol_colors",
-                                    "draw_answer_groups",
-                                ],
-                            },
-                        }
-                    ],
-                },
-                "draw_detected_bubble_texts": {
-                    "type": "object",
-                    "additionalProperties": False,
-                    "required": ["enabled"],
-                    "properties": {"enabled": {"type": "boolean"}},
+                    },
                 },
                 "allOf": [
                     {
@@ -233,15 +167,76 @@
                     }
                 ],
             },
-            "verdict_colors": {
-                "description": "The mapping from schema verdicts to the corresponding colors",
-                "type": "object",
-                "additionalProperties": False,
-                "properties": {
-                    "correct": {"type": "string"},
-                    "incorrect": {"type": "string"},
-                    "unmarked": {"type": "string"},
-                },
+            "draw_question_verdicts": {
+                "type": "object",
+                "additionalProperties": False,
+                "required": ["enabled"],
+                "properties": {
+                    "enabled": {"type": "boolean"},
+                    "verdict_colors": {
+                        "description": "The mapping from schema verdicts to the corresponding colors",
+                        "type": "object",
+                        "additionalProperties": False,
+                        "required": ["correct", "neutral", "negative", "bonus"],
+                        "properties": {
+                            "correct": {"type": "string"},
+                            "neutral": {"type": "string"},
+                            "negative": {"type": "string"},
+                            "bonus": {"type": "string"},
+                        },
+                    },
+                    "verdict_symbol_colors": {
+                        "description": "The mapping from verdict symbols to the corresponding colors",
+                        "type": "object",
+                        "additionalProperties": False,
+                        "required": ["positive", "neutral", "negative", "bonus"],
+                        "properties": {
+                            "positive": {"type": "string"},
+                            "neutral": {"type": "string"},
+                            "negative": {"type": "string"},
+                            "bonus": {"type": "string"},
+                        },
+                    },
+                    "draw_answer_groups": {
+                        "type": "object",
+                        "additionalProperties": False,
+                        "required": [],
+                        "properties": {
+                            "enabled": {"type": "boolean"},
+                            "color_sequence": {
+                                **ARRAY_OF_STRINGS,
+                                "minItems": 4,
+                                "maxItems": 4,
+                            },
+                        },
+                        "allOf": [
+                            {
+                                "if": {"properties": {"enabled": {"const": True}}},
+                                "then": {
+                                    "required": ["color_sequence"],
+                                },
+                            }
+                        ],
+                    },
+                },
+                "allOf": [
+                    {
+                        "if": {"properties": {"enabled": {"const": True}}},
+                        "then": {
+                            "required": [
+                                "verdict_colors",
+                                "verdict_symbol_colors",
+                                "draw_answer_groups",
+                            ],
+                        },
+                    }
+                ],
+            },
+            "draw_detected_bubble_texts": {
+                "type": "object",
+                "additionalProperties": False,
+                "required": ["enabled"],
+                "properties": {"enabled": {"type": "boolean"}},
             },
         },
     },
