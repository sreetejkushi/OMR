from src.schemas.constants import (
    DEFAULT_ANSWERS_SUMMARY_FORMAT_STRING,
    DEFAULT_SCORE_FORMAT_STRING,
)

EVALUATION_CONFIG_DEFAULTS = {
    "options": {
        "should_explain_scoring": False,
    },
<<<<<<< HEAD
    "marking_schemes": {},
    # "outputs_configuration": {},
=======
    "marking_schemes": {
        
    },
    "outputs_configuration": {
        "draw_score":{
            "enabled":True,
            "position":[200,200],
            "score_format_string":DEFAULT_SCORE_FORMAT_STRING,
            "size":1.5
        },
        "draw_answers_summary":{
            "enabled":True,
            "position":[200,600],
            "answers_summary_format_string":DEFAULT_ANSWERS_SUMMARY_FORMAT_STRING,
            "size":1.0
        },
        "verdict_colors":{
            "correct":"#00ff00",
            "incorrect":"#ff0000",
            "unmarked":"#0000ff"
        },
    },
>>>>>>> b7a55095
}<|MERGE_RESOLUTION|>--- conflicted
+++ resolved
@@ -7,31 +7,24 @@
     "options": {
         "should_explain_scoring": False,
     },
-<<<<<<< HEAD
     "marking_schemes": {},
-    # "outputs_configuration": {},
-=======
-    "marking_schemes": {
-        
-    },
     "outputs_configuration": {
-        "draw_score":{
-            "enabled":True,
-            "position":[200,200],
-            "score_format_string":DEFAULT_SCORE_FORMAT_STRING,
-            "size":1.5
+        "draw_score": {
+            "enabled": False,
+            "position": [200, 200],
+            "score_format_string": DEFAULT_SCORE_FORMAT_STRING,
+            "size": 1.5,
         },
-        "draw_answers_summary":{
-            "enabled":True,
-            "position":[200,600],
-            "answers_summary_format_string":DEFAULT_ANSWERS_SUMMARY_FORMAT_STRING,
-            "size":1.0
+        "draw_answers_summary": {
+            "enabled": False,
+            "position": [200, 600],
+            "answers_summary_format_string": DEFAULT_ANSWERS_SUMMARY_FORMAT_STRING,
+            "size": 1.0,
         },
-        "verdict_colors":{
-            "correct":"#00ff00",
-            "incorrect":"#ff0000",
-            "unmarked":"#0000ff"
+        "verdict_colors": {
+            "correct": "#00ff00",
+            "incorrect": "#ff0000",
+            "unmarked": "#0000ff",
         },
     },
->>>>>>> b7a55095
 }