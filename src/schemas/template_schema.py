--- conflicted
+++ resolved
@@ -502,12 +502,8 @@
                             "GaussianBlur",
                             "Levels",
                             "MedianBlur",
-<<<<<<< HEAD
-                            "AutoAlign",
+                            "AutoRotate",
                             "Contrast",
-=======
-                            "AutoRotate",
->>>>>>> 8244939c
                         ],
                     },
                     "options": {
