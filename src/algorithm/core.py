"""

 OMRChecker

 Author: Udayraj Deshmukh
 Github: https://github.com/Udayraj123

"""

import math
import os
import random
import re
from collections import defaultdict
from copy import copy as shallowcopy
from copy import deepcopy
from typing import Any

import cv2
import numpy as np
from matplotlib import colormaps, pyplot

from src.algorithm.detection import BubbleMeanValue, FieldStdMeanValue
<<<<<<< HEAD
from src.utils.constants import (
    CLR_BLACK,
    MARKED_TEMPLATE_ALPHA,
    TEXT_SIZE,
    CLR_WHITE,
    BONUS_SYMBOL,
)
from src.algorithm.evaluation import EvaluationConfig, get_evaluation_symbol
=======
from src.utils.constants import CLR_BLACK, MARKED_TEMPLATE_TRANSPARENCY, TEXT_SIZE
>>>>>>> 8255dc1b
from src.utils.image import ImageUtils
from src.utils.interaction import InteractionUtils
from src.utils.logger import logger
from src.schemas.constants import (
    BONUS_SECTION_PREFIX,
    DEFAULT_SECTION_KEY,
    SCHEMA_VERDICTS_IN_ORDER,
    VERDICT_TO_SCHEMA_VERDICT,
    VERDICTS_IN_ORDER,
    AnswerType,
    SchemaVerdict,
    Verdict,
)


class ImageInstanceOps:
    """Class to hold fine-tuned utilities for a group of images. One instance for each processing directory."""

    save_img_list: Any = defaultdict(list)

    def __init__(self, tuning_config):
        super().__init__()
        self.tuning_config = tuning_config
        self.save_image_level = tuning_config.outputs.save_image_level

    def apply_preprocessors(
        self, file_path, gray_image, colored_image, original_template
    ):
        config = self.tuning_config

        # Copy template for this instance op
        template = shallowcopy(original_template)

        # Make deepcopy for only parts that are mutated by Processor
        template.field_blocks = deepcopy(template.field_blocks)

        # resize to conform to common preprocessor input requirements
        gray_image = ImageUtils.resize_to_shape(
            gray_image, template.processing_image_shape
        )
        if config.outputs.show_colored_outputs:
            colored_image = ImageUtils.resize_to_shape(
                colored_image, template.processing_image_shape
            )

        # run pre_processors in sequence
        for pre_processor in template.pre_processors:
            (
                out_omr,
                colored_image,
                next_template,
            ) = pre_processor.resize_and_apply_filter(
                gray_image, colored_image, template, file_path
            )
            gray_image = out_omr
            template = next_template

        if template.output_image_shape:
            # resize to output requirements
            gray_image = ImageUtils.resize_to_shape(
                gray_image, template.output_image_shape
            )
            if config.outputs.show_colored_outputs:
                colored_image = ImageUtils.resize_to_shape(
                    colored_image, template.output_image_shape
                )

        return gray_image, colored_image, template

    def read_omr_response(self, image, template, file_path):
        config = self.tuning_config

        img = image.copy()
        # origDim = img.shape[:2]
        img = ImageUtils.resize_to_dimensions(img, template.template_dimensions)
        if img.max() > img.min():
            img = ImageUtils.normalize(img)

        # Move them to data class if needed
        omr_response = {}
        multi_marked, multi_roll = 0, 0

        # TODO Make this part useful for visualizing status checks
        # blackVals=[0]
        # whiteVals=[255]

        # if config.outputs.show_image_level >= 5:
        #     all_c_box_vals = {"int": [], "mcq": []}
        #     # TODO: simplify this logic
        #     q_nums = {"int": [], "mcq": []}

        # Get mean bubbleValues n other stats
        (
            global_bubble_means_and_refs,
            field_number_to_field_bubble_means,
            global_field_bubble_means_stds,
        ) = (
            [],
            [],
            [],
        )
        for field_block in template.field_blocks:
            field_bubble_means_stds = []
            box_w, box_h = field_block.bubble_dimensions
            for field in field_block.fields:
                field_bubbles = field.field_bubbles
                field_bubble_means = []
                for unit_bubble in field_bubbles:
                    x, y = unit_bubble.get_shifted_position(field_block.shifts)
                    rect = [y, y + box_h, x, x + box_w]
                    mean_value = cv2.mean(img[rect[0] : rect[1], rect[2] : rect[3]])[0]
                    field_bubble_means.append(
                        BubbleMeanValue(mean_value, unit_bubble)
                        # TODO: cross/check mark detection support (#167)
                        # detectCross(img, rect) ? 0 : 255
                    )

                # TODO: move std calculation inside the class
                field_std = round(
                    np.std([item.mean_value for item in field_bubble_means]), 2
                )
                field_bubble_means_stds.append(
                    FieldStdMeanValue(field_std, field_block)
                )

                field_number_to_field_bubble_means.append(field_bubble_means)
                global_bubble_means_and_refs.extend(field_bubble_means)
            global_field_bubble_means_stds.extend(field_bubble_means_stds)

        (
            GLOBAL_PAGE_THRESHOLD,
            MIN_JUMP,
            JUMP_DELTA,
            GLOBAL_THRESHOLD_MARGIN,
            MIN_JUMP_SURPLUS_FOR_GLOBAL_FALLBACK,
            CONFIDENT_JUMP_SURPLUS_FOR_DISPARITY,
        ) = map(
            config.thresholding.get,
            [
                "GLOBAL_PAGE_THRESHOLD",
                "MIN_JUMP",
                "JUMP_DELTA",
                "GLOBAL_THRESHOLD_MARGIN",
                "MIN_JUMP_SURPLUS_FOR_GLOBAL_FALLBACK",
                "CONFIDENT_JUMP_SURPLUS_FOR_DISPARITY",
            ],
        )
        # TODO: see if this is needed, then take from config.json
        MIN_JUMP_STD = 15
        JUMP_DELTA_STD = 5
        global_default_std_threshold = 10
        global_std_thresh, _, _ = self.get_global_threshold(
            global_field_bubble_means_stds,
            global_default_std_threshold,
            MIN_JUMP=MIN_JUMP_STD,
            JUMP_DELTA=JUMP_DELTA_STD,
            plot_title="Q-wise Std-dev Plot",
            plot_show=config.outputs.show_image_level >= 6,
            sort_in_plot=True,
        )

        # Note: Plotting takes Significant times here --> Change Plotting args
        # to support show_image_level
        global_threshold_for_template, j_low, j_high = self.get_global_threshold(
            global_bubble_means_and_refs,  # , looseness=4
            GLOBAL_PAGE_THRESHOLD,
            plot_title=f"Mean Intensity Barplot: {file_path}",
            MIN_JUMP=MIN_JUMP,
            JUMP_DELTA=JUMP_DELTA,
            plot_show=config.outputs.show_image_level >= 6,
            sort_in_plot=True,
            looseness=4,
        )
        global_max_jump = j_high - j_low

        logger.info(
            f"Thresholding:\t global_threshold_for_template: {round(global_threshold_for_template, 2)} \tglobal_std_THR: {round(global_std_thresh, 2)}\t{'(Looks like a Xeroxed OMR)' if (global_threshold_for_template == 255) else ''}"
        )

        per_omr_threshold_avg, absolute_field_number = 0, 0
        global_field_confidence_metrics = []
        for field_block in template.field_blocks:
            block_field_number = 1
            key = field_block.name[:3]
            box_w, box_h = field_block.bubble_dimensions

            for field in field_block.fields:
                field_bubbles = field.field_bubbles
                # All Black or All White case
                no_outliers = (
                    # TODO: rename mean_value in parent class to suit better
                    global_field_bubble_means_stds[absolute_field_number].mean_value
                    < global_std_thresh
                )
                # print(absolute_field_number, field.field_label,
                #   global_field_bubble_means_stds[absolute_field_number].mean_value, "no_outliers:", no_outliers)

                field_bubble_means = field_number_to_field_bubble_means[
                    absolute_field_number
                ]

                (
                    local_threshold_for_field,
                    local_max_jump,
                ) = self.get_local_threshold(
                    field_bubble_means,
                    global_threshold_for_template,
                    no_outliers,
                    plot_title=f"Mean Intensity Barplot for {key}.{field.field_label}.block{block_field_number}",
                    plot_show=config.outputs.show_image_level >= 7,
                )
                # TODO: move get_local_threshold into FieldDetection
                field.local_threshold = local_threshold_for_field
                # print(field.field_label,key,block_field_number, "THR: ",
                #   round(local_threshold_for_field,2))
                per_omr_threshold_avg += local_threshold_for_field

                # TODO: @staticmethod
                def apply_field_detection(
                    field,
                    field_bubble_means,
                    local_threshold_for_field,
                    global_threshold_for_template,
                ):
                    # TODO: see if deepclone is really needed given parent's instance
                    # field_bubble_means = [
                    #     deepcopy(bubble) for bubble in field_bubble_means
                    # ]

                    bubbles_in_doubt = {
                        "by_disparity": [],
                        "by_jump": [],
                        "global_higher": [],
                        "global_lower": [],
                    }

                    for bubble in field_bubble_means:
                        global_bubble_is_marked = (
                            global_threshold_for_template > bubble.mean_value
                        )
                        local_bubble_is_marked = (
                            local_threshold_for_field > bubble.mean_value
                        )
                        # TODO: refactor this mutation to a more appropriate place
                        bubble.is_marked = local_bubble_is_marked
                        # 1. Disparity in global/local threshold output
                        if global_bubble_is_marked != local_bubble_is_marked:
                            bubbles_in_doubt["by_disparity"].append(bubble)

                    # 5. High confidence if the gap is very large compared to MIN_JUMP
                    is_global_jump_confident = (
                        global_max_jump
                        > MIN_JUMP + CONFIDENT_JUMP_SURPLUS_FOR_DISPARITY
                    )
                    is_local_jump_confident = (
                        local_max_jump > MIN_JUMP + CONFIDENT_JUMP_SURPLUS_FOR_DISPARITY
                    )

                    # TODO: FieldDetection.bubbles = field_bubble_means
                    thresholds_string = f"global={round(global_threshold_for_template,2)} local={round(local_threshold_for_field,2)} global_margin={GLOBAL_THRESHOLD_MARGIN}"
                    jumps_string = f"global_max_jump={round(global_max_jump,2)} local_max_jump={round(local_max_jump,2)} MIN_JUMP={MIN_JUMP} SURPLUS={CONFIDENT_JUMP_SURPLUS_FOR_DISPARITY}"
                    if len(bubbles_in_doubt["by_disparity"]) > 0:
                        logger.warning(
                            f"found disparity in field: {field.field_label}",
                            list(map(str, bubbles_in_doubt["by_disparity"])),
                            thresholds_string,
                        )
                        # 5.2 if the gap is very large compared to MIN_JUMP, but still there is disparity
                        if is_global_jump_confident:
                            logger.warning(
                                f"is_global_jump_confident but still has disparity",
                                jumps_string,
                            )
                        elif is_local_jump_confident:
                            logger.warning(
                                f"is_local_jump_confident but still has disparity",
                                jumps_string,
                            )
                    else:
                        # TODO: reduce the noise for parity logs
                        skip_extra_logs = True  # temp
                        if not skip_extra_logs:
                            logger.info(
                                f"party_matched for field: {field.field_label}",
                                thresholds_string,
                            )

                        # 5.1 High confidence if the gap is very large compared to MIN_JUMP
                        if is_local_jump_confident:
                            # Higher weightage for confidence
                            if not skip_extra_logs:
                                logger.info(
                                    f"is_local_jump_confident => increased confidence",
                                    jumps_string,
                                )
                        # No output disparity, but -
                        # 2.1 global threshold is "too close" to lower bubbles
                        bubbles_in_doubt["global_lower"] = [
                            bubble
                            for bubble in field_bubble_means
                            if GLOBAL_THRESHOLD_MARGIN
                            > max(
                                GLOBAL_THRESHOLD_MARGIN,
                                global_threshold_for_template - bubble.mean_value,
                            )
                        ]

                        if len(bubbles_in_doubt["global_lower"]) > 0:
                            logger.warning(
                                'bubbles_in_doubt["global_lower"]',
                                list(map(str, bubbles_in_doubt["global_lower"])),
                            )
                        # 2.2 global threshold is "too close" to higher bubbles
                        bubbles_in_doubt["global_higher"] = [
                            bubble
                            for bubble in field_bubble_means
                            if GLOBAL_THRESHOLD_MARGIN
                            > max(
                                GLOBAL_THRESHOLD_MARGIN,
                                bubble.mean_value - global_threshold_for_template,
                            )
                        ]

                        if len(bubbles_in_doubt["global_higher"]) > 0:
                            logger.warning(
                                'bubbles_in_doubt["global_higher"]',
                                list(map(str, bubbles_in_doubt["global_higher"])),
                            )

                        # 3. local jump outliers are close to the configured min_jump but below it.
                        # Note: This factor indicates presence of cases like partially filled bubbles,
                        # mis-aligned box boundaries or some form of unintentional marking over the bubble
                        if len(field_bubble_means) > 1:
                            # TODO: move util
                            def get_jumps_in_bubble_means(field_bubble_means):
                                # get sorted array
                                sorted_field_bubble_means = sorted(
                                    field_bubble_means,
                                )
                                # get jumps
                                jumps_in_bubble_means = []
                                previous_bubble = sorted_field_bubble_means[0]
                                previous_mean = previous_bubble.mean_value
                                for i in range(1, len(sorted_field_bubble_means)):
                                    bubble = sorted_field_bubble_means[i]
                                    current_mean = bubble.mean_value
                                    jumps_in_bubble_means.append(
                                        [
                                            round(current_mean - previous_mean, 2),
                                            previous_bubble,
                                        ]
                                    )
                                    previous_bubble = bubble
                                    previous_mean = current_mean
                                return jumps_in_bubble_means

                            jumps_in_bubble_means = get_jumps_in_bubble_means(
                                field_bubble_means
                            )
                            bubbles_in_doubt["by_jump"] = [
                                bubble
                                for jump, bubble in jumps_in_bubble_means
                                if MIN_JUMP_SURPLUS_FOR_GLOBAL_FALLBACK
                                > max(
                                    MIN_JUMP_SURPLUS_FOR_GLOBAL_FALLBACK,
                                    MIN_JUMP - jump,
                                )
                            ]

                            if len(bubbles_in_doubt["by_jump"]) > 0:
                                logger.warning(
                                    'bubbles_in_doubt["by_jump"]',
                                    list(map(str, bubbles_in_doubt["by_jump"])),
                                )
                                logger.warning(
                                    list(map(str, jumps_in_bubble_means)),
                                )

                            # TODO: aggregate the bubble metrics into the Field objects
                            # collect_bubbles_in_doubt(bubbles_in_doubt["by_disparity"], bubbles_in_doubt["global_higher"], bubbles_in_doubt["global_lower"], bubbles_in_doubt["by_jump"])
                    confidence_metrics = {
                        "bubbles_in_doubt": bubbles_in_doubt,
                        "is_global_jump_confident": is_global_jump_confident,
                        "is_local_jump_confident": is_local_jump_confident,
                        "local_max_jump": local_max_jump,
                        "field_label": field.field_label,
                    }
                    return field_bubble_means, confidence_metrics

                field_bubble_means, confidence_metrics = apply_field_detection(
                    field,
                    field_bubble_means,
                    local_threshold_for_field,
                    global_threshold_for_template,
                )
                global_field_confidence_metrics.append(confidence_metrics)

                detected_bubbles = [
                    bubble_detection
                    for bubble_detection in field_bubble_means
                    if bubble_detection.is_marked
                ]
                for bubble_detection in detected_bubbles:
                    bubble = bubble_detection.item_reference
                    field_label, field_value = (
                        bubble.field_label,
                        bubble.field_value,
                    )
                    multi_marked_local = field_label in omr_response
                    # Apply concatenation
                    omr_response[field_label] = (
                        (omr_response[field_label] + field_value)
                        if multi_marked_local
                        else field_value
                    )
                    # TODO: generalize this into rolls -> identifier
                    # Only send rolls multi-marked in the directory ()
                    # multi_roll = multi_marked_local and "Roll" in str(q)

                    multi_marked = multi_marked or multi_marked_local

                # Empty value logic
                if len(detected_bubbles) == 0:
                    field_label = field.field_label
                    omr_response[field_label] = field_block.empty_val

                # TODO: fix after all_c_box_vals is refactored
                # if config.outputs.show_image_level >= 5:
                #     if key in all_c_box_vals:
                #         q_nums[key].append(f"{key[:2]}_c{str(block_field_number)}")
                #         all_c_box_vals[key].append(field_number_to_field_bubble_means[absolute_field_number])

                block_field_number += 1
                absolute_field_number += 1
            # /for field_block

        # TODO: aggregate with weightages
        # overall_confidence = self.get_confidence_metrics(fields_confidence)
        # underconfident_fields = filter(lambda x: x.confidence < 0.8, fields_confidence)

        # TODO: Make the plot for underconfident_fields
        # logger.info(name, overall_confidence, underconfident_fields)

        per_omr_threshold_avg /= absolute_field_number
        per_omr_threshold_avg = round(per_omr_threshold_avg, 2)

        # TODO: refactor all_c_box_vals
        # Box types
        # if config.outputs.show_image_level >= 5:
        #     # pyplot.draw()
        #     f, axes = pyplot.subplots(len(all_c_box_vals), sharey=True)
        #     f.canvas.manager.set_window_title(
        #         f"Bubble Intensity by question type for {name}"
        #     )
        #     ctr = 0
        #     type_name = {
        #         "int": "Integer",
        #         "mcq": "MCQ",
        #         "med": "MED",
        #         "rol": "Roll",
        #     }
        #     for k, boxvals in all_c_box_vals.items():
        #         axes[ctr].title.set_text(type_name[k] + " Type")
        #         axes[ctr].boxplot(boxvals)
        #         # thrline=axes[ctr].axhline(per_omr_threshold_avg,color='red',ls='--')
        #         # thrline.set_label("Average THR")
        #         axes[ctr].set_ylabel("Intensity")
        #         axes[ctr].set_xticklabels(q_nums[k])
        #         # axes[ctr].legend()
        #         ctr += 1
        #     # imshow will do the waiting
        #     pyplot.tight_layout(pad=0.5)
        #     pyplot.show()

        return (
            omr_response,
            multi_marked,
            multi_roll,
            field_number_to_field_bubble_means,
            global_threshold_for_template,
            global_field_confidence_metrics,
        )

    def draw_template_layout(
        self, gray_image, colored_image, template, *args, **kwargs
    ):
        config = self.tuning_config
        final_marked = self.draw_template_layout_util(
            gray_image, "GRAYSCALE", template, *args, **kwargs
        )

        colored_final_marked = colored_image
        if config.outputs.show_colored_outputs:
            save_marked_dir = kwargs.get("save_marked_dir", None)
            kwargs["save_marked_dir"] = (
                save_marked_dir.joinpath("colored")
                if save_marked_dir is not None
                else None
            )
            colored_final_marked = self.draw_template_layout_util(
                colored_final_marked,
                "COLORED",
                template,
                *args,
                **kwargs,
            )

            InteractionUtils.show(
                "final_marked", final_marked, 0, resize_to_height=True, config=config
            )
            InteractionUtils.show(
                "colored_final_marked",
                colored_final_marked,
                1,
                resize_to_height=True,
                config=config,
            )
        else:
            InteractionUtils.show(
                "final_marked", final_marked, 1, resize_to_height=True, config=config
            )

        return final_marked, colored_final_marked

    def draw_template_layout_util(
        self,
        image,
        image_type,
        template,
        file_id=None,
        field_number_to_field_bubble_means=None,
        save_marked_dir=None,
        evaluation_meta=None,
        evaluation_config=None,
        shifted=False,
        border=-1,
    ):
        config = self.tuning_config

        marked_image = ImageUtils.resize_to_dimensions(
            image, template.template_dimensions
        )
        transparent_layer = marked_image.copy()
        should_draw_field_block_rectangles = field_number_to_field_bubble_means is None
        should_draw_marked_bubbles = field_number_to_field_bubble_means is not None
        should_draw_question_verdicts = (
            should_draw_marked_bubbles and evaluation_meta is not None
        )
        should_save_detections = (
            # TODO: support colored images
            image_type == "GRAYSCALE"
            and config.outputs.save_detections
            and save_marked_dir is not None
        )

        if should_draw_field_block_rectangles:
            marked_image = self.draw_field_blocks_layout(
                marked_image, template, shifted, shouldCopy=False, border=border
            )
            return marked_image

        # TODO: move indent into smaller function
        if should_draw_marked_bubbles:
            marked_image = self.draw_marked_bubbles_with_evaluation_meta(
                marked_image,
                image_type,
                template,
                evaluation_meta,
                evaluation_config,
                field_number_to_field_bubble_means,
            )

        if should_save_detections:
            # TODO: migrate support for multi_marked bucket based on identifier config
            # if multi_roll:
            #     save_marked_dir = save_marked_dir.joinpath("_MULTI_")
            image_path = str(save_marked_dir.joinpath(file_id))
            ImageUtils.save_img(image_path, marked_image)

        # if config.outputs.show_colored_outputs:
        # TODO: add colored counterparts

        if should_draw_question_verdicts:
            marked_image = self.draw_evaluation_summary(
                marked_image, evaluation_meta, evaluation_config
            )

        # Prepare save images
        if should_save_detections:
            self.append_save_image(2, marked_image)

        # Translucent
        cv2.addWeighted(
            marked_image,
            MARKED_TEMPLATE_TRANSPARENCY,
            transparent_layer,
            1 - MARKED_TEMPLATE_TRANSPARENCY,
            0,
            marked_image,
        )

        if should_save_detections:
            for i in range(config.outputs.save_image_level):
                self.save_image_stacks(i + 1, file_id, save_marked_dir)

        if config.outputs.show_image_level >= 2 and file_id is not None:
            InteractionUtils.show(
                f"Final Marked Bubbles : '{file_id}'",
                marked_image,
                pause=True,
                resize_to_height=True,
                config=config,
            )

        return marked_image

    def draw_field_blocks_layout(
        self, image, template, shifted=True, shouldCopy=True, thickness=3, border=3
    ):
        marked_image = image.copy() if shouldCopy else image
        for field_block in template.field_blocks:
            field_block_name, origin, dimensions, bubble_dimensions = map(
                lambda attr: getattr(field_block, attr),
                [
                    "name",
                    "origin",
                    "dimensions",
                    "bubble_dimensions",
                ],
            )
            block_position = field_block.get_shifted_origin() if shifted else origin

            # Field block bounding rectangle
            ImageUtils.draw_box(
                marked_image,
                block_position,
                dimensions,
                color=CLR_BLACK,
                style="BOX_HOLLOW",
                thickness_factor=0,
                border=border,
            )

            for field in field_block.fields:
                field_bubbles = field.field_bubbles
                for unit_bubble in field_bubbles:
                    shifted_position = unit_bubble.get_shifted_position(
                        field_block.shifts
                    )
                    ImageUtils.draw_box(
                        marked_image,
                        shifted_position,
                        bubble_dimensions,
                        thickness_factor=1 / 10,
                        border=border,
                    )

            if shifted:
                text_position = lambda size_x, size_y: (
                    int(block_position[0] + dimensions[0] - size_x),
                    int(block_position[1] - size_y),
                )
                text = f"({field_block.shifts}){field_block_name}"
                ImageUtils.draw_text(marked_image, text, text_position, thickness)

        return marked_image

    def draw_marked_bubbles_with_evaluation_meta(
        self,
        marked_image,
        image_type,
        template,
        evaluation_meta,
        evaluation_config,
        field_number_to_field_bubble_means,
    ):
        should_draw_question_verdicts = evaluation_meta is not None
        absolute_field_number = 0
        for field_block in template.field_blocks:
            bubble_dimensions = tuple(field_block.bubble_dimensions)
            for field in field_block.fields:
                field_label = field.field_label
                field_bubble_means = field_number_to_field_bubble_means[
                    absolute_field_number
                ]
                absolute_field_number += 1

                question_has_verdict = (
                    should_draw_question_verdicts
                    and field_label in evaluation_meta["questions_meta"]
                )

                # linked_custom_labels = [custom_label if (field_label in field_labels) else None for (custom_label, field_labels) in template.custom_labels.items()]
                # is_part_of_custom_label = len(linked_custom_labels) > 0
                # TODO: replicate verdict: question_has_verdict = len([if field_label in questions_meta else None for field_label in linked_custom_labels])

                if question_has_verdict:
                    question_meta = evaluation_meta["questions_meta"][field_label]

                for bubble_detection in field_bubble_means:
                    bubble = bubble_detection.item_reference
                    shifted_position = tuple(
                        bubble.get_shifted_position(field_block.shifts)
                    )
                    field_value = str(bubble.field_value)
                    # TODO: support for custom_labels verdicts too!
                    if question_has_verdict:
                        # TODO: make cases for colors for image_type == "COLORED" and box shapes for image_type == "GRAYSCALE"
                        # [marked, unmarked]  x [correct, incorrect, optional(if multiple answers)]
                        # update colors here
                        if (
                            field_value in question_meta["expected_answer_string"]
                        ) or question_meta["bonus_type"]:

                            ImageUtils.draw_box(
                                marked_image,
                                shifted_position,
                                bubble_dimensions,
                                CLR_BLACK,
                                style="BOX_HOLLOW",
                                thickness_factor=0,
                            )
                        if question_meta["bonus_type"] == "BONUS_ON_ATTEMPT":
                            if (
                                question_meta["question_schema_verdict"]
                                == Verdict.UNMARKED
                            ):
                                position, position_diagonal = ImageUtils.draw_box(
                                    marked_image,
                                    shifted_position,
                                    bubble_dimensions,
                                    color=CLR_WHITE,
                                    style="BOX_FILLED",
                                    # TODO: pass verdict_color here and insert symbol mapping here ( +, -, *)
                                    thickness_factor=1 / 12,
                                )

                                ImageUtils.draw_symbol(
                                    marked_image,
                                    BONUS_SYMBOL,
                                    position,
                                    position_diagonal,
                                )
                        if question_meta["bonus_type"] == "BONUS_FOR_ALL":
                            position, position_diagonal = ImageUtils.draw_box(
                                marked_image,
                                shifted_position,
                                bubble_dimensions,
                                color=CLR_WHITE,
                                style="BOX_FILLED",
                                # TODO: pass verdict_color here and insert symbol mapping here ( +, -, *)
                                thickness_factor=1 / 12,
                            )

                            ImageUtils.draw_symbol(
                                marked_image,
                                "+",
                                position,
                                position_diagonal,
                            )

                        # TODO: take config for CROSS_TICKS vs BUBBLE_BOUNDARY and call appropriate util
                        if (
                            bubble_detection.is_marked
                            or question_meta["bonus_type"] == "BONUS_FOR_ALL"
                        ):

                            position, position_diagonal = ImageUtils.draw_box(
                                marked_image,
                                shifted_position,
                                bubble_dimensions,
                                color=CLR_WHITE,
                                style="BOX_FILLED",
                                # TODO: pass verdict_color here and insert symbol mapping here ( +, -, *)
                                thickness_factor=1 / 12,
                            )
                            
                            symbol = get_evaluation_symbol(question_meta)
                            ImageUtils.draw_symbol(
                                marked_image,
                                symbol,
                                position,
                                position_diagonal,
                            )
                            # if(is_field_correct):
                            #     # TODO: green
                            #     pass

                            # if(is_field_incorrect):
                            #     # TODO: red
                            # pass

                            # TODO: add condition only for marked_image and not for evaluation_image (new variable)
                            if bubble_detection.is_marked:
                                ImageUtils.draw_text(
                                    marked_image,
                                    field_value,
                                    shifted_position,
                                    text_size=TEXT_SIZE,
                                    color=(20, 20, 10),
                                    thickness=int(1 + 3.5 * TEXT_SIZE),
                                )

                        else:
                            ImageUtils.draw_box(
                                marked_image,
                                shifted_position,
                                bubble_dimensions,
                                style="BOX_HOLLOW",
                                thickness_factor=1 / 10,
                            )
        return marked_image

    def draw_evaluation_summary(self, marked_image, evaluation_meta, evaluation_config):
        if evaluation_config.draw_answers_summary["enabled"]:
            self.draw_answers_summary(
                marked_image, evaluation_config, evaluation_meta["score"]
            )

        if evaluation_config.draw_score["enabled"]:
            self.draw_score(marked_image, evaluation_config, evaluation_meta["score"])
        return marked_image

    def draw_answers_summary(self, marked_image, evaluation_config, score):
        (
            formatted_answers_summary,
            position,
            size,
            thickness,
        ) = evaluation_config.get_formatted_answers_summary()
        ImageUtils.draw_text(
            marked_image,
            formatted_answers_summary,
            position,
            text_size=size,
            thickness=thickness,
        )

    def draw_score(self, marked_image, evaluation_config, score):
        (
            formatted_score,
            position,
            size,
            thickness,
        ) = evaluation_config.get_formatted_score(score)
        ImageUtils.draw_text(
            marked_image, formatted_score, position, text_size=size, thickness=thickness
        )

    def get_global_threshold(
        self,
        bubble_means_and_refs,
        global_default_threshold,
        MIN_JUMP,
        JUMP_DELTA,
        plot_title,
        plot_show,
        sort_in_plot=True,
        looseness=1,
    ):
        """
        Note: Cannot assume qStrip has only-gray or only-white bg
            (in which case there is only one jump).
        So there will be either 1 or 2 jumps.
        1 Jump :
                ......
                ||||||
                ||||||  <-- risky THR
                ||||||  <-- safe THR
            ....||||||
            ||||||||||

        2 Jumps :
                ......
                |||||| <-- wrong THR
            ....||||||
            |||||||||| <-- safe THR
            ..||||||||||
            ||||||||||||

        The abstract "First LARGE GAP" is perfect for this.
        Current code is considering ONLY TOP 2 jumps(>= MIN_GAP) to be big,
            gives the smaller one (looseness factor)

        """
        # Sort the Q bubbleValues
        sorted_bubble_means_and_refs = sorted(
            bubble_means_and_refs,
        )
        sorted_bubble_means = [item.mean_value for item in sorted_bubble_means_and_refs]

        # Find the FIRST LARGE GAP and set it as threshold:
        ls = (looseness + 1) // 2
        l = len(sorted_bubble_means) - ls
        max1, thr1 = MIN_JUMP, global_default_threshold
        for i in range(ls, l):
            jump = sorted_bubble_means[i + ls] - sorted_bubble_means[i - ls]
            if jump > max1:
                max1 = jump
                thr1 = sorted_bubble_means[i - ls] + jump / 2

        # NOTE: thr2 is deprecated, thus is JUMP_DELTA
        # TODO: make use of outliers using percentile logic and report the benchmarks
        # Make use of the fact that the JUMP_DELTA(Vertical gap ofc) between
        # values at detected jumps would be atleast 20
        max2, thr2 = MIN_JUMP, global_default_threshold
        # Requires atleast 1 gray box to be present (Roll field will ensure this)
        for i in range(ls, l):
            jump = sorted_bubble_means[i + ls] - sorted_bubble_means[i - ls]
            new_thr = sorted_bubble_means[i - ls] + jump / 2
            if jump > max2 and abs(thr1 - new_thr) > JUMP_DELTA:
                max2 = jump
                thr2 = new_thr
        # global_threshold_for_template = min(thr1,thr2)
        global_threshold_for_template, j_low, j_high = (
            thr1,
            thr1 - max1 // 2,
            thr1 + max1 // 2,
        )

        # TODO: maybe use plot_create flag when using plots in append_save_image
        if plot_show:
            _, ax = pyplot.subplots()
            # TODO: move into individual utils
            plot_means_and_refs = (
                sorted_bubble_means_and_refs if sort_in_plot else bubble_means_and_refs
            )
            plot_values = [x.mean_value for x in plot_means_and_refs]
            original_bin_names = [
                x.item_reference.plot_bin_name for x in plot_means_and_refs
            ]
            plot_labels = [x.item_reference_name for x in plot_means_and_refs]

            # TODO: move into individual utils
            sorted_unique_bin_names, unique_label_indices = np.unique(
                original_bin_names, return_inverse=True
            )

            plot_color_sampler = colormaps["Spectral"].resampled(
                len(sorted_unique_bin_names)
            )

            shuffled_color_indices = random.sample(
                list(unique_label_indices), len(unique_label_indices)
            )
            # logger.info(list(zip(original_bin_names, shuffled_color_indices)))
            plot_colors = plot_color_sampler(
                [shuffled_color_indices[i] for i in unique_label_indices]
            )
            # plot_colors = plot_color_sampler(unique_label_indices)
            bar_container = ax.bar(
                range(len(plot_means_and_refs)),
                plot_values,
                color=plot_colors,
                label=plot_labels,
            )

            # TODO: move into individual utils
            low = min(plot_values)
            high = max(plot_values)
            margin_factor = 0.1
            pyplot.ylim(
                [
                    math.ceil(low - margin_factor * (high - low)),
                    math.ceil(high + margin_factor * (high - low)),
                ]
            )

            # Show field labels
            ax.bar_label(bar_container, labels=plot_labels)
            handles, labels = ax.get_legend_handles_labels()
            # Naturally sorted unique legend labels https://stackoverflow.com/a/27512450/6242649
            ax.legend(
                *zip(
                    *sorted(
                        [
                            (h, l)
                            for i, (h, l) in enumerate(zip(handles, labels))
                            if l not in labels[:i]
                        ],
                        key=lambda s: [
                            int(t) if t.isdigit() else t.lower()
                            for t in re.split("(\\d+)", s[1])
                        ],
                    )
                )
            )
            ax.set_title(plot_title)
            ax.axhline(
                global_threshold_for_template, color="green", ls="--", linewidth=5
            ).set_label("Global Threshold")
            ax.axhline(thr2, color="red", ls=":", linewidth=3).set_label("THR2 Line")
            # ax.axhline(j_low,color='red',ls='-.', linewidth=3)
            # ax.axhline(j_high,color='red',ls='-.', linewidth=3).set_label("Boundary Line")
            # ax.set_ylabel("Mean Intensity")
            ax.set_ylabel("Values")
            ax.set_xlabel("Position")

            pyplot.title(plot_title)
            pyplot.show()

        return global_threshold_for_template, j_low, j_high

    def get_local_threshold(
        self,
        bubble_means_and_refs,
        global_threshold_for_template,
        no_outliers,
        plot_title,
        plot_show,
    ):
        """
        TODO: Update this documentation too-
        //No more - Assumption : Colwise background color is uniformly gray or white,
                but not alternating. In this case there is atmost one jump.

        0 Jump :
                        <-- safe THR?
            .......
            ...|||||||
            ||||||||||  <-- safe THR?
        // How to decide given range is above or below gray?
            -> global bubble_means_list shall absolutely help here. Just run same function
                on total bubble_means_list instead of colwise _//
        How to decide it is this case of 0 jumps

        1 Jump :
                ......
                ||||||
                ||||||  <-- risky THR
                ||||||  <-- safe THR
            ....||||||
            ||||||||||

        """
        config = self.tuning_config
        # Sort the Q bubbleValues
        sorted_bubble_means_and_refs = sorted(
            bubble_means_and_refs,
        )
        sorted_bubble_means = [item.mean_value for item in sorted_bubble_means_and_refs]
        # Small no of pts cases:
        # base case: 1 or 2 pts
        if len(sorted_bubble_means) < 3:
            max1, thr1 = config.thresholding.MIN_JUMP, (
                global_threshold_for_template
                if np.max(sorted_bubble_means) - np.min(sorted_bubble_means)
                < config.thresholding.MIN_GAP
                else np.mean(sorted_bubble_means)
            )
        else:
            l = len(sorted_bubble_means) - 1
            max1, thr1 = config.thresholding.MIN_JUMP, 255
            for i in range(1, l):
                jump = sorted_bubble_means[i + 1] - sorted_bubble_means[i - 1]
                if jump > max1:
                    max1 = jump
                    thr1 = sorted_bubble_means[i - 1] + jump / 2
            # print(field_label,sorted_bubble_means,max1)

            confident_jump = (
                config.thresholding.MIN_JUMP
                + config.thresholding.MIN_JUMP_SURPLUS_FOR_GLOBAL_FALLBACK
            )

            # TODO: seek improvement here because of the empty cases failing here(boundary walls)
            # Can see erosion make a lot of sense here?
            # If not confident, then only take help of global_threshold_for_template
            if max1 < confident_jump:
                # Threshold hack: local can never be 255
                if no_outliers or thr1 == 255:
                    # All Black or All White case
                    thr1 = global_threshold_for_template
                else:
                    # TODO: Low confidence parameters here
                    pass

        # TODO: Make a common plot util to show local and global thresholds
        if plot_show:
            # TODO: add plot labels via the util
            _, ax = pyplot.subplots()
            ax.bar(range(len(sorted_bubble_means)), sorted_bubble_means)
            thrline = ax.axhline(thr1, color="green", ls=("-."), linewidth=3)
            thrline.set_label("Local Threshold")
            thrline = ax.axhline(
                global_threshold_for_template, color="red", ls=":", linewidth=5
            )
            thrline.set_label("Global Threshold")
            ax.set_title(plot_title)
            ax.set_ylabel("Bubble Mean Intensity")
            ax.set_xlabel("Bubble Number(sorted)")
            ax.legend()
            pyplot.show()
        return thr1, max1

    def append_save_image(self, key, img):
        if self.save_image_level >= int(key):
            self.save_img_list[key].append(img.copy())

    def save_image_stacks(self, key, filename, save_marked_dir):
        config = self.tuning_config
        if self.save_image_level >= int(key) and self.save_img_list[key] != []:
            display_height, display_width = config.outputs.display_image_dimensions
            name = os.path.splitext(filename)[0]
            result = np.hstack(
                tuple(
                    [
                        ImageUtils.resize_util(img, u_height=display_height)
                        for img in self.save_img_list[key]
                    ]
                )
            )
            result = ImageUtils.resize_util(
                result,
                min(
                    len(self.save_img_list[key]) * display_width // 3,
                    int(display_width * 2.5),
                ),
            )
            ImageUtils.save_img(
                f"{save_marked_dir}stack/{name}_{str(key)}_stack.jpg", result
            )

    def reset_all_save_img(self):
        for i in range(self.save_image_level):
            self.save_img_list[i + 1] = []<|MERGE_RESOLUTION|>--- conflicted
+++ resolved
@@ -21,7 +21,6 @@
 from matplotlib import colormaps, pyplot
 
 from src.algorithm.detection import BubbleMeanValue, FieldStdMeanValue
-<<<<<<< HEAD
 from src.utils.constants import (
     CLR_BLACK,
     MARKED_TEMPLATE_ALPHA,
@@ -30,9 +29,6 @@
     BONUS_SYMBOL,
 )
 from src.algorithm.evaluation import EvaluationConfig, get_evaluation_symbol
-=======
-from src.utils.constants import CLR_BLACK, MARKED_TEMPLATE_TRANSPARENCY, TEXT_SIZE
->>>>>>> 8255dc1b
 from src.utils.image import ImageUtils
 from src.utils.interaction import InteractionUtils
 from src.utils.logger import logger
