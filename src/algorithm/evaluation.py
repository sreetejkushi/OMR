--- conflicted
+++ resolved
@@ -14,6 +14,7 @@
 
 import pandas as pd
 from rich.table import Table
+
 from src.schemas.constants import (
     BONUS_SECTION_PREFIX,
     DEFAULT_SECTION_KEY,
@@ -26,13 +27,13 @@
 )
 from src.utils.image import ImageUtils
 from src.utils.logger import console, logger
+from src.utils.math import MathUtils
 from src.utils.parsing import (
     get_concatenated_response,
     open_evaluation_with_defaults,
     parse_fields,
     parse_float_or_fraction,
 )
-from src.utils.math import MathUtils
 
 
 class AnswerMatcher:
@@ -117,7 +118,6 @@
                     f"{Verdict.ANSWER_MATCH}-{allowed_answer}"
                 ] = parsed_answer_score
 
-
     def get_marking_scheme(self):
         return self.section_marking_scheme
 
@@ -253,39 +253,24 @@
         )
 
         (
-<<<<<<< HEAD
-            self.should_explain_scoring,
-            self.draw_score,
-            self.draw_answers_summary,
-            self.verdict_colors,
-        ) = map(
-            outputs_configuration.get,
-=======
-            self.draw_score,
             self.draw_answers_summary,
             self.draw_detected_bubble_texts,
             self.draw_question_verdicts,
+            self.draw_score,
+            self.should_explain_scoring,
         ) = map(
             outputs_configuration.get,
             [
-                "draw_score",
                 "draw_answers_summary",
                 "draw_detected_bubble_texts",
                 "draw_question_verdicts",
+                "draw_score",
+                "should_explain_scoring",
             ],
         )
+        print(outputs_configuration)
         if self.draw_question_verdicts["enabled"]:
             self.parse_draw_question_verdicts()
-        (self.should_explain_scoring,) = map(
-            options.get,
->>>>>>> 7ff7fcfc
-            [
-                "should_explain_scoring",
-                "draw_score",
-                "draw_answers_summary",
-                "verdict_colors",
-            ],
-        )
 
         self.has_custom_marking = False
         self.exclude_files = []
@@ -415,7 +400,6 @@
             parsed_answer = answer_column
         return parsed_answer
 
-
     def parse_draw_question_verdicts(self):
         (
             verdict_colors,
@@ -450,8 +434,7 @@
                 MathUtils.hex_to_bgr(hex)
                 for hex in draw_answer_groups["color_sequence"]
             ]
-        self.draw_answer_groups=draw_answer_groups_dict
-        
+        self.draw_answer_groups = draw_answer_groups_dict
 
     def parse_questions_in_order(self, questions_in_order):
         return parse_fields("questions_in_order", questions_in_order)
@@ -718,7 +701,9 @@
         self.explanation_table = table
 
 
-def get_evaluation_meta_for_question(question_meta, verdict_colors, verdict_symbol_colors):
+def get_evaluation_meta_for_question(
+    question_meta, verdict_colors, verdict_symbol_colors
+):
     if question_meta["bonus_type"] is not None:
         return "+", verdict_colors["correct"], verdict_symbol_colors["positive"]
     if question_meta["delta"] > 0:
