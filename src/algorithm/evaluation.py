"""

 OMRChecker

 Author: Udayraj Deshmukh
 Github: https://github.com/Udayraj123

"""

import ast
import os
import re
from copy import deepcopy

import pandas as pd
from rich.table import Table

from src.schemas.constants import (
    BONUS_SECTION_PREFIX,
    DEFAULT_SECTION_KEY,
    DEFAULT_SET_NAME,
    SCHEMA_VERDICTS_IN_ORDER,
    VERDICT_TO_SCHEMA_VERDICT,
    VERDICTS_IN_ORDER,
    AnswerType,
    SchemaVerdict,
    Verdict,
)
from src.utils.constants import CLR_BLACK, CLR_WHITE
from src.utils.image import ImageUtils
from src.utils.logger import console, logger
from src.utils.math import MathUtils
from src.utils.parsing import (
    OVERRIDE_MERGER,
    get_concatenated_response,
    open_evaluation_with_defaults,
    parse_fields,
    parse_float_or_fraction,
)


class AnswerMatcher:
    def __init__(self, answer_item, section_marking_scheme):
        self.section_marking_scheme = section_marking_scheme
        self.answer_type = self.get_answer_type(answer_item)
        self.parse_and_set_answer_item(answer_item)
        self.set_local_marking_defaults(section_marking_scheme)

    @staticmethod
    def is_a_marking_score(answer_element):
        # Note: strict type checking is already done at schema validation level,
        # Here we focus on overall struct type
        return type(answer_element) == str or type(answer_element) == int

    @staticmethod
    def is_standard_answer(answer_element):
        return type(answer_element) == str and len(answer_element) >= 1

    def get_answer_type(self, answer_item):
        if self.is_standard_answer(answer_item):
            return AnswerType.STANDARD
        elif type(answer_item) == list:
            if (
                # Array of answer elements: ['A', 'B', 'AB']
                len(answer_item) >= 2
                and all(
                    self.is_standard_answer(answers_or_score)
                    for answers_or_score in answer_item
                )
            ):
                return AnswerType.MULTIPLE_CORRECT
            elif (
                # Array of two-tuples: [['A', 1], ['B', 1], ['C', 3], ['AB', 2]]
                len(answer_item) >= 1
                and all(
                    type(answer_and_score) == list and len(answer_and_score) == 2
                    for answer_and_score in answer_item
                )
                and all(
                    self.is_standard_answer(allowed_answer)
                    and self.is_a_marking_score(answer_score)
                    for allowed_answer, answer_score in answer_item
                )
            ):
                return AnswerType.MULTIPLE_CORRECT_WEIGHTED

        logger.critical(
            f"Unable to determine answer type for answer item: {answer_item}"
        )
        raise Exception("Unable to determine answer type")

    def parse_and_set_answer_item(self, answer_item):
        answer_type = self.answer_type
        if answer_type == AnswerType.MULTIPLE_CORRECT_WEIGHTED:
            # parse answer scores for weighted answers
            self.answer_item = [
                [allowed_answer, parse_float_or_fraction(answer_score)]
                for allowed_answer, answer_score in answer_item
            ]
        else:
            self.answer_item = answer_item

    def set_local_marking_defaults(self, section_marking_scheme):
        answer_type = self.answer_type
        self.empty_val = section_marking_scheme.empty_val
        # Make a copy of section marking locally
        self.marking = deepcopy(section_marking_scheme.marking)
        if answer_type == AnswerType.STANDARD:
            # no local overrides needed
            pass
        elif answer_type == AnswerType.MULTIPLE_CORRECT:
            allowed_answers = self.answer_item
            # override marking scheme scores for each allowed answer
            for allowed_answer in allowed_answers:
                self.marking[f"{Verdict.ANSWER_MATCH}-{allowed_answer}"] = self.marking[
                    Verdict.ANSWER_MATCH
                ]
        elif answer_type == AnswerType.MULTIPLE_CORRECT_WEIGHTED:
            for allowed_answer, parsed_answer_score in self.answer_item:
                self.marking[
                    f"{Verdict.ANSWER_MATCH}-{allowed_answer}"
                ] = parsed_answer_score

    # def get_marking_scheme(self):
    #     return self.section_marking_scheme

    def get_section_explanation(self):
        answer_type = self.answer_type
        if answer_type in [AnswerType.STANDARD, AnswerType.MULTIPLE_CORRECT]:
            return self.section_marking_scheme.section_key
        elif answer_type == AnswerType.MULTIPLE_CORRECT_WEIGHTED:
            return f"Custom Weights: {self.marking}"

    def get_matched_set_name(self):
        return self.section_marking_scheme.set_name

    def get_verdict_marking(self, marked_answer):
        answer_type = self.answer_type
        question_verdict = Verdict.NO_ANSWER_MATCH
        if answer_type == AnswerType.STANDARD:
            question_verdict = self.get_standard_verdict(marked_answer)
        elif answer_type == AnswerType.MULTIPLE_CORRECT:
            question_verdict = self.get_multiple_correct_verdict(marked_answer)
        elif answer_type == AnswerType.MULTIPLE_CORRECT_WEIGHTED:
            question_verdict = self.get_multiple_correct_weighted_verdict(marked_answer)
        return question_verdict, self.marking[question_verdict]

    def get_standard_verdict(self, marked_answer):
        allowed_answer = self.answer_item
        if marked_answer == self.empty_val:
            return Verdict.UNMARKED
        elif marked_answer == allowed_answer:
            return Verdict.ANSWER_MATCH
        else:
            return Verdict.NO_ANSWER_MATCH

    def get_multiple_correct_verdict(self, marked_answer):
        allowed_answers = self.answer_item
        if marked_answer == self.empty_val:
            return Verdict.UNMARKED
        elif marked_answer in allowed_answers:
            # e.g. ANSWER-MATCH-BC
            return f"{Verdict.ANSWER_MATCH}-{marked_answer}"
        else:
            return Verdict.NO_ANSWER_MATCH

    def get_multiple_correct_weighted_verdict(self, marked_answer):
        allowed_answers = [
            allowed_answer for allowed_answer, _answer_score in self.answer_item
        ]
        if marked_answer == self.empty_val:
            return Verdict.UNMARKED
        elif marked_answer in allowed_answers:
            return f"{Verdict.ANSWER_MATCH}-{marked_answer}"
        else:
            return Verdict.NO_ANSWER_MATCH

    def __str__(self):
        return f"{self.answer_item}"


class SectionMarkingScheme:
    def __init__(self, section_key, section_scheme, set_name, empty_val):
        # TODO: get local empty_val from qblock
        self.empty_val = empty_val
        self.section_key = section_key
        self.set_name = set_name
        # DEFAULT marking scheme follows a shorthand
        if section_key == DEFAULT_SECTION_KEY:
            self.questions = None
            self.marking = self.parse_verdict_marking_from_scheme(section_scheme)
        else:
            self.questions = parse_fields(section_key, section_scheme["questions"])
            self.marking = self.parse_verdict_marking_from_scheme(
                section_scheme["marking"]
            )

    def deepcopy_with_questions(self, questions):
        clone = deepcopy(self)
        clone.update_questions(questions)
        return clone

    def update_questions(self, questions):
        self.questions = questions

    def __str__(self):
        return self.section_key

    def parse_verdict_marking_from_scheme(self, section_scheme):
        parsed_marking = {}
        for verdict in VERDICTS_IN_ORDER:
            schema_verdict = VERDICT_TO_SCHEMA_VERDICT[verdict]
            schema_verdict_marking = parse_float_or_fraction(
                section_scheme[schema_verdict]
            )
            if (
                schema_verdict_marking > 0
                and schema_verdict == SchemaVerdict.INCORRECT
                and not self.section_key.startswith(BONUS_SECTION_PREFIX)
            ):
                logger.warning(
                    f"Found positive marks({round(schema_verdict_marking, 2)}) for incorrect answer in the schema '{self.section_key}'. For Bonus sections, prefer adding a prefix 'BONUS_' to the scheme name."
                )

            # translated marking e.g. parsed[MATCHED] -> section_scheme['correct']
            parsed_marking[verdict] = schema_verdict_marking

        return parsed_marking

    def get_bonus_type(self):
        if self.marking[Verdict.NO_ANSWER_MATCH] <= 0:
            return None
        elif self.marking[Verdict.UNMARKED] > 0:
            return "BONUS_FOR_ALL"
        elif self.marking[Verdict.UNMARKED] == 0:
            return "BONUS_ON_ATTEMPT"
        else:
            return None


class EvaluationConfig:
    def __init__(self, curr_dir, local_evaluation_path, template, tuning_config):
        self.path = local_evaluation_path
        default_evaluation_json = open_evaluation_with_defaults(local_evaluation_path)
        # .pop() will delete the conditional_sets key from the default json if it exists
        conditional_sets = default_evaluation_json.pop("conditional_sets", [])

        self.conditional_sets = []
        for conditional_set in conditional_sets:
            name, matcher = conditional_set["name"], conditional_set["matcher"]
            self.conditional_sets.append([name, matcher])
        self.validate_conditional_sets()

        self.has_conditional_sets = len(self.conditional_sets) > 0

        # TODO: allow default evaluation to not contain any question/answer/config
        self.default_evaluation_config = EvaluationConfigForSet(
            DEFAULT_SET_NAME, curr_dir, default_evaluation_json, template, tuning_config
        )
        # Currently source_type + options + marking_schemes need to be completely parsed before merging
        # This is due to:
        # 1. multiple ways to denote same questions i.e. field strings
        # 2. The child marking_schemes may want to override parent's questions partially over different schemes.
        # 3. merging schemas in the case of different source_type in child can result in an unexpected state in child schema.
        partial_default_evaluation_json = {
            "outputs_configuration": default_evaluation_json["outputs_configuration"],
        }
        self.exclude_files = self.default_evaluation_config.get_exclude_files()
        self.set_mapping = {}
        for conditional_set in conditional_sets:
            set_name, evaluation_json_for_set = map(
                conditional_set.get, ["name", "evaluation"]
            )

            logger.debug("evaluation_json_for_set", set_name, evaluation_json_for_set)
            # Merge two jsons, override the arrays(if any) instead of appending
            merged_evaluation_json = OVERRIDE_MERGER.merge(
                partial_default_evaluation_json, evaluation_json_for_set
            )
            logger.debug("merged_evaluation_json", merged_evaluation_json)
            evaluation_config_for_set = EvaluationConfigForSet(
                set_name,
                curr_dir,
                merged_evaluation_json,
                template,
                tuning_config,
                self.default_evaluation_config,
            )
            self.set_mapping[set_name] = evaluation_config_for_set
            self.exclude_files += evaluation_config_for_set.get_exclude_files()

    def __str__(self):
        return str(self.path)

    def get_exclude_files(self):
        return self.exclude_files

    def validate_conditional_sets(self):
        all_names = set()
        for name, _ in self.conditional_sets:
            if name in all_names:
                raise Exception(
                    f"Repeated set name {name} in conditional_sets in the given evaluation.json: {self.path}"
                )
            all_names.add(name)

    def get_evaluation_config_for_set(self, concatenated_response):
        matched_key = self.get_matching_set(concatenated_response)
        if matched_key is None:
            return self.default_evaluation_config
        return self.set_mapping[matched_key]

    def get_matching_set(self, concatenated_response):
        # loop on all sets and return first matched set
        for name, matcher in self.conditional_sets:
            format_string, match_regex = matcher["formatString"], matcher["matchRegex"]
            try:
                formatted_string = format_string.format(**concatenated_response)
                if re.search(match_regex, formatted_string) is not None:
                    return name
            except:  # NOQA
                return None
        return None


class EvaluationConfigForSet:
    """Note: this instance will be reused for multiple omr sheets"""

    def __init__(
        self,
        set_name,
        curr_dir,
        merged_evaluation_json,
        template,
        tuning_config,
        parent_evaluation_config=None,
    ):
        self.set_name = set_name
        (
            options,
            outputs_configuration,
            marking_schemes,
            source_type,
        ) = map(
            merged_evaluation_json.get,
            [
                "options",
                "outputs_configuration",
                "marking_schemes",
                "source_type",
            ],
        )

        (
            self.draw_answers_summary,
            self.draw_detected_bubble_texts,
            self.draw_question_verdicts,
            self.draw_score,
            self.should_explain_scoring,
        ) = map(
            outputs_configuration.get,
            [
                "draw_answers_summary",
                "draw_detected_bubble_texts",
                "draw_question_verdicts",
                "draw_score",
                "should_explain_scoring",
            ],
        )
        if self.draw_question_verdicts["enabled"]:
            self.parse_draw_question_verdicts()

        self.has_custom_marking = False

<<<<<<< HEAD
        # TODO: Find a place for has_conditional_sets (parent class?)
        self.has_conditional_sets = True
        self.exclude_files = []
        # TODO: separate handlers for these two type
        if source_type == "local":
            # Assign self answers_in_order so that child configs can refer for merging
            (
                local_questions_in_order,
                local_answers_in_order,
            ) = self.parse_local_question_answers(options)
        elif source_type == "image_and_csv" or source_type == "csv":
            (
                local_questions_in_order,
                local_answers_in_order,
            ) = self.parse_csv_question_answers(
                curr_dir, options, tuning_config, template
            )
=======
        # TODO: separate handlers for these two types
        if source_type == "image_and_csv" or source_type == "csv":
            csv_path = curr_dir.joinpath(options["answer_key_csv_path"])
            if not os.path.exists(csv_path):
                logger.warning(f"Answer key csv does not exist at: '{csv_path}'.")

            answer_key_image_path = options.get("answer_key_image_path", None)
            if os.path.exists(csv_path):
                # TODO: CSV parsing/validation for each row with a (qNo, <ans string/>) pair
                answer_key = pd.read_csv(
                    csv_path,
                    header=None,
                    names=["question", "answer"],
                    converters={
                        "question": lambda question: question.strip(),
                        "answer": self.parse_answer_column,
                    },
                )
>>>>>>> 7bb791db

        # Merge set's questions with parent questions(if any)
        (
            self.questions_in_order,
            self.answers_in_order,
        ) = self.merge_parsed_questions_and_schemes_with_parent(
            parent_evaluation_config, local_questions_in_order, local_answers_in_order
        )

        self.validate_questions()

<<<<<<< HEAD
        self.set_parsed_marking_schemes(
            marking_schemes, parent_evaluation_config, template
        )

        self.validate_marking_schemes()
=======
                logger.info(
                    f"Attempting to generate answer key from image: '{image_path}'"
                )
                # TODO: use a common function for below changes?
                gray_image, colored_image = ImageUtils.read_image_util(
                    image_path, tuning_config
                )
                (
                    gray_image,
                    colored_image,
                    template,
                ) = template.image_instance_ops.apply_preprocessors(
                    image_path, gray_image, colored_image, template
                )
                if gray_image is None:
                    raise Exception(
                        f"Could not read answer key from image {image_path}"
                    )

                (response_dict, *_) = template.image_instance_ops.read_omr_response(
                    gray_image, colored_image, template, image_path
                )
                omr_response = get_concatenated_response(response_dict, template)
>>>>>>> 7bb791db

        self.question_to_answer_matcher = self.parse_answers_and_map_questions()
        self.validate_answers(tuning_config)
        self.reset_evaluation()
        self.validate_format_strings()

    def get_exclude_files(self):
        return self.exclude_files

    @staticmethod
    def parse_local_question_answers(options):
        questions_in_order = EvaluationConfigForSet.parse_questions_in_order(
            options["questions_in_order"]
        )
        answers_in_order = options["answers_in_order"]
        return questions_in_order, answers_in_order

    def parse_csv_question_answers(self, curr_dir, options, tuning_config, template):
        questions_in_order = None
        csv_path = curr_dir.joinpath(options["answer_key_csv_path"])
        if not os.path.exists(csv_path):
            logger.warning(f"Answer key csv does not exist at: '{csv_path}'.")

        answer_key_image_path = options.get("answer_key_image_path", None)
        if os.path.exists(csv_path):
            # TODO: CSV parsing/validation for each row with a (qNo, <ans string/>) pair
            answer_key = pd.read_csv(
                csv_path,
                header=None,
                names=["question", "answer"],
                converters={
                    "question": lambda question: question.strip(),
                    "answer": self.parse_answer_column,
                },
            )

            questions_in_order = answer_key["question"].to_list()
            answers_in_order = answer_key["answer"].to_list()
        elif not answer_key_image_path:
            raise Exception(
                f"Answer key csv not found at '{csv_path}' and answer key image not provided to generate the csv"
            )
        else:
            # Attempt answer key image to generate the csv
            image_path = str(curr_dir.joinpath(answer_key_image_path))
            if not os.path.exists(image_path):
                raise Exception(f"Answer key image not found at '{image_path}'")

            self.exclude_files.append(image_path)

            logger.info(f"Attempting to generate answer key from image: '{image_path}'")
            # TODO: use a common function for below changes?
            gray_image, _colored_image = ImageUtils.read_image_util(
                image_path, tuning_config
            )
            (
                gray_image,
                _colored_image,
                template,
            ) = template.image_instance_ops.apply_preprocessors(
                image_path, gray_image, _colored_image, template
            )
            if gray_image is None:
                raise Exception(f"Could not read answer key from image {image_path}")

            (response_dict, *_) = template.image_instance_ops.read_omr_response(
                gray_image, template, image_path
            )
            omr_response = get_concatenated_response(response_dict, template)

            empty_val = template.global_empty_val
            empty_answer_regex = (
                rf"{re.escape(empty_val)}+" if empty_val != "" else r"^$"
            )

            if "questions_in_order" in options:
                questions_in_order = self.parse_questions_in_order(
                    options["questions_in_order"]
                )
                empty_answered_questions = [
                    question
                    for question in questions_in_order
                    if re.search(empty_answer_regex, omr_response[question])
                ]
                if len(empty_answered_questions) > 0:
                    logger.error(
                        f"Found empty answers for the questions: {empty_answered_questions}, empty value used: '{empty_val}'"
                    )
                    raise Exception(
                        f"Found empty answers in file '{image_path}'. Please check your template again in the --setLayout mode."
                    )
            else:
                logger.warning(
                    f"questions_in_order not provided, proceeding to use non-empty values as answer key"
                )
                questions_in_order = sorted(
                    question
                    for (question, answer) in omr_response.items()
                    if not re.search(empty_answer_regex, answer)
                )
            answers_in_order = [
                omr_response[question] for question in questions_in_order
            ]
            # TODO: save the CSV
        return questions_in_order, answers_in_order

    @staticmethod
    def parse_answer_column(answer_column):
        # Remove all whitespaces
        answer_column = answer_column.replace(" ", "")
        if answer_column[0] == "[":
            # multiple-correct-weighted or multiple-correct
            parsed_answer = ast.literal_eval(answer_column)
        elif "," in answer_column:
            # multiple-correct
            parsed_answer = answer_column.split(",")
        else:
            # single-correct
            parsed_answer = answer_column
        return parsed_answer

    def parse_draw_question_verdicts(self):
        (
            verdict_colors,
            verdict_symbol_colors,
            draw_answer_groups,
        ) = map(
            self.draw_question_verdicts.get,
            [
                "verdict_colors",
                "verdict_symbol_colors",
                "draw_answer_groups",
            ],
        )

        self.verdict_colors = {
            "correct": MathUtils.to_bgr(verdict_colors["correct"]),
            # Note: neutral value will default to incorrect value
            "neutral": MathUtils.to_bgr(
                verdict_colors["neutral"]
                if verdict_colors["neutral"] is not None
                else verdict_colors["incorrect"]
            ),
            "incorrect": MathUtils.to_bgr(verdict_colors["incorrect"]),
            "bonus": MathUtils.to_bgr(verdict_colors["bonus"]),
        }
        self.verdict_symbol_colors = {
            "positive": MathUtils.to_bgr(verdict_symbol_colors["positive"]),
            "neutral": MathUtils.to_bgr(verdict_symbol_colors["neutral"]),
            "negative": MathUtils.to_bgr(verdict_symbol_colors["negative"]),
            "bonus": MathUtils.to_bgr(verdict_symbol_colors["bonus"]),
        }

        # Shallow copy
        self.draw_answer_groups = {**draw_answer_groups}
        self.draw_answer_groups["color_sequence"] = list(
            map(MathUtils.to_bgr, draw_answer_groups["color_sequence"])
        )

    @staticmethod
    def parse_questions_in_order(questions_in_order):
        return parse_fields("questions_in_order", questions_in_order)

    @staticmethod
    def merge_parsed_questions_and_schemes_with_parent(
        parent_evaluation_config, local_questions_in_order, local_answers_in_order
    ):
        if parent_evaluation_config is None:
            return local_questions_in_order, local_answers_in_order
        parent_questions_in_order, parent_answers_in_order = (
            parent_evaluation_config.questions_in_order,
            parent_evaluation_config.answers_in_order,
        )
        local_question_to_answer_item = {
            question: answer_item
            for question, answer_item in zip(
                local_questions_in_order, local_answers_in_order
            )
        }

        merged_questions_in_order, merged_answers_in_order = [], []
        # Append existing questions from parent
        for parent_question, parent_answer_item in zip(
            parent_questions_in_order, parent_answers_in_order
        ):
            merged_questions_in_order.append(parent_question)
            # override from child set if present
            if parent_question in local_question_to_answer_item:
                merged_answers_in_order.append(
                    local_question_to_answer_item[parent_question]
                )
            else:
                merged_answers_in_order.append(parent_answer_item)

        parent_questions_set = set(parent_questions_in_order)

        # Append new questions from child set at the end
        for question, answer_item in zip(
            local_questions_in_order, local_answers_in_order
        ):
            if question not in parent_questions_set:
                merged_questions_in_order.append(question)
                merged_answers_in_order.append(answer_item)

        return merged_questions_in_order, merged_answers_in_order

    def validate_questions(self):
        questions_in_order, answers_in_order = (
            self.questions_in_order,
            self.answers_in_order,
        )

        # for question, answer in zip(questions_in_order, answers_in_order):
        #     if question in template.custom_labels:
        #         # TODO: get all bubble values for the custom label
        #         if len(answer) != len(firstBubbleValues):
        #           logger.warning(f"The question {question} is a custom label and its answer does not have same length as the custom label")

        len_questions_in_order, len_answers_in_order = len(questions_in_order), len(
            answers_in_order
        )
        if len_questions_in_order != len_answers_in_order:
            logger.critical(
                f"questions_in_order({len_questions_in_order}): {questions_in_order}\nanswers_in_order({len_answers_in_order}): {answers_in_order}"
            )
            raise Exception(
                f"Unequal lengths for questions_in_order and answers_in_order ({len_questions_in_order} != {len_answers_in_order})"
            )

    def set_parsed_marking_schemes(
        self, marking_schemes, parent_evaluation_config, template
    ):
        self.section_marking_schemes, self.question_to_scheme = {}, {}

        # Precedence to local marking schemes (Note: default scheme is compulsory)
        for section_key, section_scheme in marking_schemes.items():
            section_marking_scheme = SectionMarkingScheme(
                section_key, section_scheme, self.set_name, template.global_empty_val
            )
            if section_key == DEFAULT_SECTION_KEY:
                self.default_marking_scheme = section_marking_scheme
            else:
                self.section_marking_schemes[section_key] = section_marking_scheme
                for q in section_marking_scheme.questions:
                    self.question_to_scheme[q] = section_marking_scheme
                self.has_custom_marking = True

        if parent_evaluation_config is not None:
            self.update_marking_schemes_from_parent(parent_evaluation_config)

    def update_marking_schemes_from_parent(self, parent_evaluation_config):
        # Parse parents schemes to inject the question_to_scheme map
        parent_marking_schemes = parent_evaluation_config.section_marking_schemes
        # Loop over parent's custom marking schemes to map remaining questions if any
        for (
            parent_section_key,
            parent_section_marking_scheme,
        ) in parent_marking_schemes.items():
            # Skip the default marking scheme (as it won't have any questions)
            if parent_section_key == DEFAULT_SECTION_KEY:
                continue

            section_key = f"parent-{parent_section_key}"
            questions_subset = [
                question
                for question in parent_section_marking_scheme.questions
                if question not in self.question_to_scheme
            ]

            if len(questions_subset) == 0:
                continue

            # Override the custom marking flag
            self.has_custom_marking = True

            # Make a deepclone with updated questions array
            subset_marking_scheme = (
                parent_section_marking_scheme.deepcopy_with_questions(questions_subset)
            )
            self.section_marking_schemes[section_key] = subset_marking_scheme

            for q in parent_section_marking_scheme.questions:
                self.question_to_scheme[q] = subset_marking_scheme

    def validate_marking_schemes(self):
        section_marking_schemes = self.section_marking_schemes
        section_questions = set()
        for section_key, section_scheme in section_marking_schemes.items():
            if section_key == DEFAULT_SECTION_KEY:
                continue
            current_set = set(section_scheme.questions)
            if not section_questions.isdisjoint(current_set):
                raise Exception(
                    f"Section '{section_key}' has overlapping question(s) with other sections locally"
                )
            section_questions = section_questions.union(current_set)

        all_questions = set(self.questions_in_order)
        missing_questions = sorted(section_questions.difference(all_questions))
        if len(missing_questions) > 0:
            logger.critical(f"Missing answer key for: {missing_questions}")
            raise Exception(
                f"Some questions are missing in the answer key for the given marking scheme(s)"
            )

    def parse_answers_and_map_questions(self):
        answers_in_order = self.answers_in_order
        question_to_answer_matcher = {}
        for question, answer_item in zip(self.questions_in_order, answers_in_order):
            section_marking_scheme = self.get_marking_scheme_for_question(question)
            answer_matcher = AnswerMatcher(answer_item, section_marking_scheme)
            question_to_answer_matcher[question] = answer_matcher
            if answer_matcher.answer_type == AnswerType.MULTIPLE_CORRECT_WEIGHTED:
                self.has_custom_marking = True
                if section_marking_scheme.section_key != DEFAULT_SECTION_KEY:
                    logger.warning(
                        f"The custom scheme '{section_marking_scheme}' contains the question '{question}' but the given answer weights will be used instead: f{answer_item}"
                    )
        return question_to_answer_matcher

    def get_marking_scheme_for_question(self, question):
        return self.question_to_scheme.get(question, self.default_marking_scheme)

    def validate_answers(self, tuning_config):
        answer_matcher_map, answers_in_order = (
            self.question_to_answer_matcher,
            self.answers_in_order,
        )
        if tuning_config.outputs.filter_out_multimarked_files:
            contains_multi_marked_answer = False
            for question, answer_item in zip(self.questions_in_order, answers_in_order):
                answer_type = answer_matcher_map[question].answer_type
                if answer_type == AnswerType.STANDARD:
                    if len(answer_item) > 1:
                        contains_multi_marked_answer = True
                if answer_type == AnswerType.MULTIPLE_CORRECT:
                    for single_answer in answer_item:
                        if len(single_answer) > 1:
                            contains_multi_marked_answer = True
                            break
                if answer_type == AnswerType.MULTIPLE_CORRECT_WEIGHTED:
                    for single_answer, _answer_score in answer_item:
                        if len(single_answer) > 1:
                            contains_multi_marked_answer = True

                if contains_multi_marked_answer:
                    raise Exception(
                        f"Provided answer key contains multiple correct answer(s), but config.filter_out_multimarked_files is True. Scoring will get skipped."
                    )

    def validate_format_strings(self):
        answers_summary_format_string = self.draw_answers_summary[
            "answers_summary_format_string"
        ]
        try:
            # TODO: Support for total_positive, total_negative,
            # TODO: Same aggregates section-wise: correct/incorrect verdict counts in formatted_answers_summary
            answers_summary_format_string.format(**self.schema_verdict_counts)
        except:  # NOQA
            raise Exception(
                f"The format string should contain only allowed variables {SCHEMA_VERDICTS_IN_ORDER}. answers_summary_format_string={answers_summary_format_string}"
            )

        score_format_string = self.draw_score["score_format_string"]
        try:
            score_format_string.format(score=0)
        except:  # NOQA
            raise Exception(
                f"The format string should contain only allowed variables ['score']. score_format_string={score_format_string}"
            )

    # Externally called methods have higher abstraction level.
    def prepare_and_validate_omr_response(self, omr_response):
        self.reset_evaluation()

        omr_response_keys = set(omr_response.keys())
        all_questions = set(self.questions_in_order)
        missing_questions = sorted(all_questions.difference(omr_response_keys))
        if len(missing_questions) > 0:
            logger.critical(
                f"Missing OMR response for: {missing_questions} in omr response keys: {omr_response_keys}"
            )
            raise Exception(
                f"Some question keys are missing in the OMR response for the given answer key"
            )

        prefixed_omr_response_questions = set(
            [k for k in omr_response.keys() if k.startswith("q")]
        )
        missing_prefixed_questions = sorted(
            prefixed_omr_response_questions.difference(all_questions)
        )
        if len(missing_prefixed_questions) > 0:
            logger.warning(
                f"No answer given for potential questions in OMR response: {missing_prefixed_questions}"
            )

    def match_answer_for_question(self, current_score, question, marked_answer):
        answer_matcher = self.question_to_answer_matcher[question]
        question_verdict, delta = answer_matcher.get_verdict_marking(marked_answer)
        question_schema_verdict = self.get_schema_verdict(
            answer_matcher, question_verdict, delta
        )
        self.schema_verdict_counts[question_schema_verdict] += 1
        self.conditionally_add_explanation(
            answer_matcher,
            delta,
            marked_answer,
            question_schema_verdict,
            question_verdict,
            question,
            current_score,
        )
        return delta, question_verdict, answer_matcher, question_schema_verdict

    def conditionally_add_explanation(
        self,
        answer_matcher,
        delta,
        marked_answer,
        question_schema_verdict,
        question_verdict,
        question,
        current_score,
    ):
        if self.should_explain_scoring:
            next_score = current_score + delta
            # Conditionally add cells
            row = [
                item
                for item in [
                    question,
                    marked_answer,
                    str(answer_matcher),
                    f"{question_schema_verdict.title()} ({question_verdict})",
                    str(round(delta, 2)),
                    str(round(next_score, 2)),
                    (
                        answer_matcher.get_section_explanation()
                        if self.has_custom_marking
                        else None
                    ),
                    (
                        answer_matcher.get_matched_set_name()
                        if self.has_conditional_sets
                        else None
                    ),
                ]
                if item is not None
            ]
            self.explanation_table.add_row(*row)

    @staticmethod
    def get_schema_verdict(answer_matcher, question_verdict, delta):
        # Note: Negative custom weights should be considered as incorrect schema verdict(special case)
        if (
            delta < 0
            and answer_matcher.answer_type == AnswerType.MULTIPLE_CORRECT_WEIGHTED
        ):
            return SchemaVerdict.INCORRECT
        else:
            for verdict in VERDICTS_IN_ORDER:
                # using startswith to handle cases like matched-A
                if question_verdict.startswith(verdict):
                    schema_verdict = VERDICT_TO_SCHEMA_VERDICT[verdict]
                    return schema_verdict

    def conditionally_print_explanation(self):
        if self.should_explain_scoring:
            console.print(self.explanation_table, justify="center")

    def get_should_explain_scoring(self):
        return self.should_explain_scoring

    def get_formatted_answers_summary(self, answers_summary_format_string=None):
        if answers_summary_format_string is None:
            answers_summary_format_string = self.draw_answers_summary[
                "answers_summary_format_string"
            ]
        answers_format = answers_summary_format_string.format(
            **self.schema_verdict_counts
        )
        position = self.draw_answers_summary["position"]
        size = self.draw_answers_summary["size"]
        thickness = int(self.draw_answers_summary["size"] * 2)
        return answers_format, position, size, thickness

    def get_formatted_score(self, score):
        score_format = self.draw_score["score_format_string"].format(
            score=round(score, 2)
        )
        position = self.draw_score["position"]
        size = self.draw_score["size"]
        thickness = int(self.draw_score["size"] * 2)
        return score_format, position, size, thickness

    def reset_evaluation(self):
        self.explanation_table = None
        self.schema_verdict_counts = {
            schema_verdict: 0 for schema_verdict in SCHEMA_VERDICTS_IN_ORDER
        }
        self.prepare_explanation_table()

    def prepare_explanation_table(self):
        # TODO: provide a way to export this as csv/pdf
        if not self.should_explain_scoring:
            return
        table = Table(title="Evaluation Explanation Table", show_lines=True)
        table.add_column("Question")
        table.add_column("Marked")
        table.add_column("Answer(s)")
        table.add_column("Verdict")
        table.add_column("Delta")
        table.add_column("Score")
        # TODO: Add max and min score in explanation (row-wise and total)
        if self.has_custom_marking:
            table.add_column("Marking Scheme")
        if self.has_conditional_sets:
            table.add_column("Set Mapping")
        self.explanation_table = table

    def get_evaluation_meta_for_question(
        self, question_meta, bubble_detection, image_type
    ):
        # TODO: take config for CROSS_TICKS vs BUBBLE_BOUNDARY and call appropriate util
        (
            symbol_positive,
            symbol_negative,
            symbol_neutral,
            symbol_bonus,
            symbol_unmarked,
        ) = ("+", "-", "o", "*", "")
        thickness_factor = 1 / 12

        bonus_type, question_verdict, question_schema_verdict = map(
            question_meta.get,
            ["bonus_type", "question_verdict", "question_schema_verdict"],
        )

        color_correct, color_incorrect, color_neutral, color_bonus = map(
            self.verdict_colors.get, ["correct", "incorrect", "neutral", "bonus"]
        )
        (
            symbol_color_positive,
            symbol_color_negative,
            symbol_color_neutral,
            symbol_color_bonus,
        ) = map(
            self.verdict_symbol_colors.get,
            ["correct", "incorrect", "neutral", "bonus"],
        )
        if bubble_detection.is_marked:
            # Always render symbol as per delta (regardless of bonus) for marked bubbles
            if question_meta["delta"] > 0:
                symbol = symbol_positive
            elif question_meta["delta"] < 0:
                symbol = symbol_negative
            else:
                symbol = symbol_neutral

            # Update colors for marked bubbles
            if image_type == "GRAYSCALE":
                color = CLR_WHITE
                symbol_color = CLR_BLACK
            else:
                # Apply colors as per delta
                if question_meta["delta"] > 0:
                    color, symbol_color = (
                        color_correct,
                        symbol_color_positive,
                    )
                elif question_meta["delta"] < 0:
                    color, symbol_color = (
                        color_incorrect,
                        symbol_color_negative,
                    )
                else:
                    color, symbol_color = (
                        color_neutral,
                        symbol_color_neutral,
                    )

                # Override bonus colors if bubble was marked but verdict was not correct
                if bonus_type is not None and question_verdict in [
                    Verdict.UNMARKED,
                    Verdict.NO_ANSWER_MATCH,
                ]:
                    color, symbol_color = (
                        color_bonus,
                        symbol_color_bonus,
                    )
        else:
            symbol = symbol_unmarked
            # In case of unmarked bubbles, we draw the symbol only if bonus type is BONUS_FOR_ALL
            if bonus_type == "BONUS_FOR_ALL":
                symbol = symbol_positive
            elif bonus_type == "BONUS_ON_ATTEMPT":
                if question_schema_verdict == Verdict.UNMARKED:
                    # Case of bonus on attempt with blank question - show neutral symbol on all bubbles(on attempt)
                    symbol = symbol_neutral
                else:
                    # Case of bonus on attempt with one or more marked bubbles - show bonus symbol on remaining bubbles
                    symbol = symbol_bonus

            # Apply bonus colors for all bubbles
            if bonus_type is not None:
                color, symbol_color = (
                    color_bonus,
                    symbol_color_bonus,
                )

        return symbol, color, symbol_color, thickness_factor


def evaluate_concatenated_response(concatenated_response, evaluation_config_for_set):
    evaluation_config_for_set.prepare_and_validate_omr_response(concatenated_response)
    current_score = 0.0
    questions_meta = {}
    for question in evaluation_config_for_set.questions_in_order:
        marked_answer = concatenated_response[question]
        (
            delta,
            question_verdict,
            answer_matcher,
            question_schema_verdict,
        ) = evaluation_config_for_set.match_answer_for_question(
            current_score, question, marked_answer
        )
        marking_scheme = evaluation_config_for_set.get_marking_scheme_for_question(
            question
        )
        bonus_type = marking_scheme.get_bonus_type()
        current_score += delta
        questions_meta[question] = {
            "question_verdict": question_verdict,
            "marked_answer": marked_answer,
            "delta": delta,
            "current_score": current_score,
            "answer_item": answer_matcher.answer_item,
            "answer_type": answer_matcher.answer_type,
            "bonus_type": bonus_type,
            "question_schema_verdict": question_schema_verdict,
        }

    evaluation_config_for_set.conditionally_print_explanation()
    (
        formatted_answers_summary,
        *_,
    ) = evaluation_config_for_set.get_formatted_answers_summary()
    evaluation_meta = {
        "score": current_score,
        "questions_meta": questions_meta,
        # "schema_verdict_counts": evaluation_config_for_set.schema_verdict_counts,
        "formatted_answers_summary": formatted_answers_summary,
    }
    return current_score, evaluation_meta<|MERGE_RESOLUTION|>--- conflicted
+++ resolved
@@ -372,7 +372,6 @@
 
         self.has_custom_marking = False
 
-<<<<<<< HEAD
         # TODO: Find a place for has_conditional_sets (parent class?)
         self.has_conditional_sets = True
         self.exclude_files = []
@@ -390,26 +389,6 @@
             ) = self.parse_csv_question_answers(
                 curr_dir, options, tuning_config, template
             )
-=======
-        # TODO: separate handlers for these two types
-        if source_type == "image_and_csv" or source_type == "csv":
-            csv_path = curr_dir.joinpath(options["answer_key_csv_path"])
-            if not os.path.exists(csv_path):
-                logger.warning(f"Answer key csv does not exist at: '{csv_path}'.")
-
-            answer_key_image_path = options.get("answer_key_image_path", None)
-            if os.path.exists(csv_path):
-                # TODO: CSV parsing/validation for each row with a (qNo, <ans string/>) pair
-                answer_key = pd.read_csv(
-                    csv_path,
-                    header=None,
-                    names=["question", "answer"],
-                    converters={
-                        "question": lambda question: question.strip(),
-                        "answer": self.parse_answer_column,
-                    },
-                )
->>>>>>> 7bb791db
 
         # Merge set's questions with parent questions(if any)
         (
@@ -421,37 +400,11 @@
 
         self.validate_questions()
 
-<<<<<<< HEAD
         self.set_parsed_marking_schemes(
             marking_schemes, parent_evaluation_config, template
         )
 
         self.validate_marking_schemes()
-=======
-                logger.info(
-                    f"Attempting to generate answer key from image: '{image_path}'"
-                )
-                # TODO: use a common function for below changes?
-                gray_image, colored_image = ImageUtils.read_image_util(
-                    image_path, tuning_config
-                )
-                (
-                    gray_image,
-                    colored_image,
-                    template,
-                ) = template.image_instance_ops.apply_preprocessors(
-                    image_path, gray_image, colored_image, template
-                )
-                if gray_image is None:
-                    raise Exception(
-                        f"Could not read answer key from image {image_path}"
-                    )
-
-                (response_dict, *_) = template.image_instance_ops.read_omr_response(
-                    gray_image, colored_image, template, image_path
-                )
-                omr_response = get_concatenated_response(response_dict, template)
->>>>>>> 7bb791db
 
         self.question_to_answer_matcher = self.parse_answers_and_map_questions()
         self.validate_answers(tuning_config)
@@ -504,21 +457,21 @@
 
             logger.info(f"Attempting to generate answer key from image: '{image_path}'")
             # TODO: use a common function for below changes?
-            gray_image, _colored_image = ImageUtils.read_image_util(
+            gray_image, colored_image = ImageUtils.read_image_util(
                 image_path, tuning_config
             )
             (
                 gray_image,
-                _colored_image,
+                colored_image,
                 template,
             ) = template.image_instance_ops.apply_preprocessors(
-                image_path, gray_image, _colored_image, template
+                image_path, gray_image, colored_image, template
             )
             if gray_image is None:
                 raise Exception(f"Could not read answer key from image {image_path}")
 
             (response_dict, *_) = template.image_instance_ops.read_omr_response(
-                gray_image, template, image_path
+                gray_image, colored_image, template, image_path
             )
             omr_response = get_concatenated_response(response_dict, template)
 
