--- conflicted
+++ resolved
@@ -99,7 +99,7 @@
       - id: pytest-on-commit
         name: Running single sample test
         entry: ./scripts/run_single_test.sh
-        language: system
+        language: script
         pass_filenames: false
         always_run: true
         fail_fast: true
@@ -108,13 +108,8 @@
     hooks:
       - id: pytest-on-push
         name: Running all tests before push...
-<<<<<<< HEAD
-        entry: ./scripts/run_coverage.sh
-        language: system
-=======
         entry: ./scripts/run_all_tests_and_coverage.sh
         language: script
->>>>>>> 76f15fe6
         pass_filenames: false
         always_run: true
         fail_fast: true
