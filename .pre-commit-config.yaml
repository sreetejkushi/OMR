exclude: "(__snapshots__|__image_snapshots__)/.*$"
default_install_hook_types: [pre-commit, pre-push]
repos:
# TODO: debug
  # # Convert the pngs to jpgs inside samples folder
  # - repo: local
  #   hooks:
  #     - id: convert-images
  #       name: Convert png to jpg in samples
  #       entry: scripts/hooks/convert_images_hook.py
  #       # TODO: support for imports inside pre-commit
  #       # env:
  #       #   PYTHONPATH: $PYTHONPATH:$PWD
  #       args: ["--trigger-size", "150"]
  #       files: ^samples.*\.(png|PNG)$
  #       pass_filenames: true
  #       stages: [commit]
  #       language: python
  #       language_version: python3
  #       additional_dependencies: [pillow]
  #       always_run: true
  #       fail_fast: true # Wait for user to remove the png files

  # # Run resize image before the compress image check
  # - repo: local
  #   hooks:
  #     - id: resize-images
  #       name: Resize images
  #       entry: scripts/hooks/resize_images_hook.py
  #       env:
  #         PYTHONPATH: $PYTHONPATH:./scripts
  #       args: ["--max-width", "1500", "--max-height", "1500", "--trigger-size", "150"]
  #       files: \.(png|jpg|jpeg|PNG|JPG|JPEG)$
  #       pass_filenames: true
  #       stages: [commit]
  #       language: python
  #       language_version: python3
  #       additional_dependencies: [pillow]
  #       always_run: true
  #       fail_fast: false

  # Run image compressor before the large files check
  - repo: https://github.com/boidolr/pre-commit-images
    rev: v1.5.2
    hooks:
      - id: optimize-png
      - id: optimize-jpg
        args: ["--quality", "90"]
        fail_fast: true # Wait for user to commit the files

  - repo: https://github.com/pre-commit/pre-commit-hooks
    rev: v4.4.0
    hooks:
      - id: check-yaml
        stages: [commit]
      - id: check-added-large-files
        args: ["--maxkb=300"]
        fail_fast: false
        stages: [commit]
      - id: pretty-format-json
        args: ["--autofix", "--no-sort-keys"]
      - id: end-of-file-fixer
        exclude_types: ["csv", "json"]
        stages: [commit]
      - id: trailing-whitespace
        stages: [commit]
  - repo: https://github.com/pycqa/isort
    rev: 5.12.0
    hooks:
      - id: isort
        args: ["--profile", "black"]
        stages: [commit]
  - repo: https://github.com/psf/black
    rev: 23.3.0
    hooks:
      - id: black
        fail_fast: true
        stages: [commit]
  - repo: https://github.com/pycqa/flake8
    rev: 6.0.0
    hooks:
      - id: flake8
        args:
          - "--ignore=E203,E231,E501,E713,E731,E741,F403,F405,F541,W503"
          # https://www.flake8rules.com/
          # E203: Whitespace before ':'
          # E231: missing whitespace after ':'
          # E501: Line too long
          # E713: test for membership should be 'not in'
          # E731: do not assign a lambda expression, use a def
          # E741: Do not use variables named 'I', 'O', or 'l'
          # F403: unable to detect undefined names
          # F405: 'Tuple' may be undefined, or defined from star imports
          # F541: f-string without any placeholders
          # W503: Line break occurred before a binary operator
        fail_fast: true
        stages: [commit]
  - repo: local
    hooks:
      - id: pytest-on-commit
        name: Running single sample test
<<<<<<< HEAD
        entry: python3 -m pytest -rfpsxEX --disable-warnings -vv -k test_run_omr_marker_mobile
=======
        entry: pytest -rfpsxEX --disable-warnings --verbose -k test_run_omr_marker_mobile
>>>>>>> d1169ef6
        language: system
        pass_filenames: false
        always_run: true
        fail_fast: true
        stages: [commit]
  - repo: local
    hooks:
      - id: pytest-on-push
        name: Running all tests before push...
<<<<<<< HEAD
        entry: python3 -m pytest -rfpsxEX --disable-warnings -vv --durations=3
=======
        entry: ./scripts/run_coverage.sh
>>>>>>> d1169ef6
        language: system
        pass_filenames: false
        always_run: true
        fail_fast: true
        stages: [push]<|MERGE_RESOLUTION|>--- conflicted
+++ resolved
@@ -99,11 +99,7 @@
     hooks:
       - id: pytest-on-commit
         name: Running single sample test
-<<<<<<< HEAD
         entry: python3 -m pytest -rfpsxEX --disable-warnings -vv -k test_run_omr_marker_mobile
-=======
-        entry: pytest -rfpsxEX --disable-warnings --verbose -k test_run_omr_marker_mobile
->>>>>>> d1169ef6
         language: system
         pass_filenames: false
         always_run: true
@@ -113,11 +109,7 @@
     hooks:
       - id: pytest-on-push
         name: Running all tests before push...
-<<<<<<< HEAD
-        entry: python3 -m pytest -rfpsxEX --disable-warnings -vv --durations=3
-=======
         entry: ./scripts/run_coverage.sh
->>>>>>> d1169ef6
         language: system
         pass_filenames: false
         always_run: true
